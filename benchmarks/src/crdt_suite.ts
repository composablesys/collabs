import { network, crdts } from "compoventuals-client";
import framework, { FrameworkSuite } from "./framework";
import { v4 as uuid } from "uuid";
import seedrandom from "seedrandom";

export class CrdtSuite<C> {
  suite: FrameworkSuite;

  constructor(suiteName: string) {
    this.suite = framework.newSuite(suiteName);
  }

  addTest(
    testName: string,
    crdtConstructor: (parentOrRuntime: crdts.Crdt | crdts.CrdtRuntime) => C,
    ops: {
      [opName: string]: [(crdt: C, rng: seedrandom.prng) => void, number];
    },
    userCounts = [1, 16],
    roundCounts = [10, 20, 30, 40, 50, 60, 70, 80, 90, 100],
    seed = "42"
  ) {
    // Init ability to choose random ops with given weights
    let cumulativeWeights: number[] = [];
    let weightIndexedOps: ((crdt: C, rng: seedrandom.prng) => void)[] = [];
    let cumulativeWeight = 0;
    let index = 0;
    for (let op of Object.values(ops)) {
      if (op[1] < 0) throw new Error("Negative weight: " + op[1]);
      weightIndexedOps[index] = op[0];
      cumulativeWeight += op[1];
      cumulativeWeights[index] = cumulativeWeight;
      index++;
    }
    const totalWeight = cumulativeWeight;
    function getWeightedRandomOp(rng: seedrandom.prng) {
      const rand = rng() * totalWeight;
      for (let i = 0; i < weightIndexedOps.length; i++) {
        if (rand < cumulativeWeights[i]) return weightIndexedOps[i];
      }
      throw new Error("rand out of range");
    }

    // Actual tests
    for (let users of userCounts) {
      for (let rounds of roundCounts) {
        // Record param metadata in extraFields
        let extraFields: { [field: string]: string } = {
          Users: `${users}`,
          Rounds: `${rounds}`,
        };
        for (let entry of Object.entries(ops)) {
          // TODO: depending on the randomness, this won't be
          // exactly right.  Currently can't use after-the-fact measurement
          // in extraFields.
          extraFields[entry[0]] = entry[1][1] + "";
        }

        let generator: network.TestingNetworkGenerator;
        let runtimes: crdts.CrdtRuntime[] = [];
        let crdts: C[] = [];
        let rng: seedrandom.prng;
        let setupFun = async () => {
          generator = new network.TestingNetworkGenerator();
          rng = seedrandom(seed);
          for (let i = 0; i < users; i++) {
            runtimes[i] = generator.newRuntime(uuid());
            crdts[i] = crdtConstructor(runtimes[i]);
          }
        };

        // 1. Each active user sends concurrently in each round.
        let funConcurrent = async () => {
          // Have each active user send a message concurrently,
          // in rounds.
          for (let r = 0; r < rounds; r++) {
            for (let i = 0; i < users; i++) {
              getWeightedRandomOp(rng)(crdts[i], rng);
            }
            // TODO: await sending
            for (let i = 0; i < users; i++) generator.release(runtimes[i]);
            // TODO: await delivery
          }
          return runtimes;
        };

        // 2. Each active user sends in sequence in each round.
        let funLinear = async () => {
          for (let r = 0; r < rounds; r++) {
            for (let i = 0; i < users; i++) {
              getWeightedRandomOp(rng)(crdts[i], rng);
              // TODO: await sending
              generator.release(runtimes[i]);
              // TODO: await delivery
            }
          }
          return runtimes;
        };

        // 3. Partition the users and active users by parity.  Each partition
        // sends in sequence for 10 rounds, then the partitions are reunited,
        // repeatedly.
        let funPartition = async () => {
          for (let r = 0; r < rounds; r++) {
            for (let i = 0; i < users; i++) {
              getWeightedRandomOp(rng)(crdts[i], rng);
              // TODO: await sending
              // Deliver to all users in the same partition (parity)
              for (let j = 0; j < users; j++) {
                if ((j - i) % 2 == 0) {
                  generator.release(runtimes[i], runtimes[j]);
                }
              }
              // TODO: await delivery
            }
            // Every 10 rounds, briefly heal the partition
            if (rounds % 10 == 0) generator.releaseAll();
            // TODO: await delivery
          }
          return runtimes;
        };

        let funs = {
          Concurrent: funConcurrent,
          //Linear: funLinear,
          //Partition: funPartition,
        };

        // TODO: When to do setupFun?  For now we do it with each test,
        // since most of it can be subtracted out, although any complex
        // stuff done in crdtConstructor will affect it.
        const testNameMaybeHash = testName == "" ? testName : testName + "-";
        for (let entry of Object.entries(funs)) {
          this.suite.addMemoryBenchmark(
<<<<<<< HEAD
            `${testNameMaybeHash}${entry[0]}#Memory`,
=======
            `${testNameMaybeHash}${entry[0]}-Memory`,
            () => {},
>>>>>>> b962abca
            async () => {
              await setupFun();
            },
            async () => {
              return await entry[1]();
            },
            extraFields
          );
          this.suite.addCpuBenchmark(
            `${testNameMaybeHash}${entry[0]}-Cpu`,
            async () => {
              await setupFun();
              await entry[1]();
            },
            extraFields
          );
          this.suite.addGeneralBenchmark(
            `${testNameMaybeHash}${entry[0]}-SentBytes`,
            "Sent Bytes",
            async () => {
              await setupFun();
            },
            async () => {
              let startBytes = generator.getTotalSentBytes();
              await entry[1]();
              return generator.getTotalSentBytes() - startBytes;
            },
            extraFields,
            1
          );
        }
      }
    }
  }
}<|MERGE_RESOLUTION|>--- conflicted
+++ resolved
@@ -132,12 +132,7 @@
         const testNameMaybeHash = testName == "" ? testName : testName + "-";
         for (let entry of Object.entries(funs)) {
           this.suite.addMemoryBenchmark(
-<<<<<<< HEAD
-            `${testNameMaybeHash}${entry[0]}#Memory`,
-=======
             `${testNameMaybeHash}${entry[0]}-Memory`,
-            () => {},
->>>>>>> b962abca
             async () => {
               await setupFun();
             },
