import {
  BatchingStrategy,
  Collab,
  CollabEvent,
  CRDTApp,
  CRDTRuntime,
  EventEmitter,
  InitToken,
  Optional,
  Unsubscribe,
  InitToken,
} from "@collabs/collabs";
import {
  ContainerMessage,
  HostMessage,
  LoadMessage,
  SaveRequestMessage,
} from "./message_types";

export interface CRDTContainerEventsRecord {
  /**
   * Emitted each time the container's state is changed and
   * is in a reasonable user-facing state
   * (so not in the middle of a transaction).
   *
   * A simple way to keep a GUI in sync with the container is to
   * do `container.on("Change", refreshDisplay)`.
   *
   * Identical to [[CRDTApp]]'s "Change" event.
   */
  Change: CollabEvent;
}

// Opt: is replicaID needed?
// Opt: skip expensive CRDTMetadata where possible
// (e.g. causal ordering is guaranteed for us).

/**
 * Entrypoint for a Collabs container: a network-agnostic,
 * self-contained collaborative app that is deployed using static
 * files only.
 *
 * See [container docs](https://github.com/composablesys/collabs/blob/master/collabs/docs/containers.md).
 *
 * This class is similar to, and replaces, @collabs/collabs
 * `CRDTApp` class as the Collabs entrypoint. This means that
 * it is the first thing you construct when using Collabs,
 * and you register your top-level (global variable) Collabs
 * using [[registerCollab]]. Unlike `CRDTApp`, there are no
 * methods/events for sending or receiving messages or for
 * saving and loading; those are handled for you.
 * Specifically, those happen via communication with an instance
 * of [[CRDTContainerHost]] running in a separate window
 * (currently assumed to be `window.parent`).
 *
 * As the name suggests, `CRDTContainer` is specifically designed for use
 * with `Collab`s that are (op-based) CRDTs. Currently, this includes
 * all `Collab`s that come built-in with @collabs/collabs.
 *
 * ## `CRDTContainer` Lifecycle
 *
 * After construction a `CRDTContainer`, you must first
 * register your Collabs using [[registerCollab]].
 * Afterwards, you must eventually call [[load]], await
 * its Promise, and then call [[ready]]. Only then can you
 * use the `CRDTContainer`, i.e., you can perform `Collab`
 * operations and the container will deliver messages
 * to the `Collab`s.
 *
 * See the
 * [container docs](https://github.com/composablesys/collabs/blob/master/collabs/docs/containers.md)
 * for step-by-step instructions on when to call these methods
 * during your app's setup.
 */
export class CRDTContainer extends EventEmitter<CRDTContainerEventsRecord> {
  private readonly app: CRDTApp;
  private readonly messagePort: MessagePort;

  private _isReady = false;

  /**
   * The ID of the last received message (-1 if none).
   *
   * This counts messages received as a result of loading.
   */
  private lastReceivedID = -1;

  private loadEarlyMessage: LoadMessage | null = null;
  private loadResolve: ((message: LoadMessage) => void) | null = null;

  /**
   * Constructs a new `CRDTContainer` that connects to
   * a `CRDTContainerHost` running in `window.parent`.
   *
   * @param options Options to pass to the internal [[CRDTApp]].
   * It is recommended that you leave `batchingStrategy` as
   * its default value (an `ImmediateBatchingStrategy`);
   * that way, the choice of batching is left up to your
   * container host.
   */
  constructor(options?: {
    batchingStrategy?: BatchingStrategy;
    debugReplicaID?: string;
  }) {
    super();

    // Setup a channel with our host's window.
    // For now, this is assumed to be window.parent.
    const channel = new MessageChannel();
    this.messagePort = channel.port1;
    this.messagePort.onmessage = this.messagePortReceive.bind(this);
    window.parent.postMessage(null, "*", [channel.port2]);

    this.app = new CRDTApp({ ...options, causalityGuaranteed: true });
    this.app.on("Change", (e) => this.emit("Change", e));
    this.app.on("Send", (e) => {
      if (!this.isReady) {
        if (!this.isLoaded) {
          throw new Error(
            "Not yet ready (pending: load, receiveFurtherMessages)"
          );
        } else {
          throw new Error("Not yet ready (pending: receiveFurtherMessages)");
        }
      }
      this.messagePortSend({
        type: "Send",
        message: e.message,
        predID: this.lastReceivedID,
      });
    });
  }

  private messagePortSend(message: HostMessage) {
    this.messagePort.postMessage(message);
  }

  private messagePortReceive(e: MessageEvent<ContainerMessage>) {
    switch (e.data.type) {
      case "Receive":
        // Make sure that loadFurtherMessages are processed
        // before any new messages. Probably this is assured
        // because the setTimeout in ready() should be queued
        // before any future MessagePort messages, but it
        // doesn't hurt to double check.
        this.receiveFurtherMessages();

        this.app.receive(e.data.message);
        this.lastReceivedID = e.data.id;
        break;
      case "Load":
        // Dispatch the load message where [[load]] can get
        // it. If [[load]] was called already, we pass the message
        // to its Promise resolver, this.loadResolve; else
        // we store it in this.loadMessage.
        if (this.loadResolve !== null) {
          this.loadResolve(e.data);
          this.loadResolve = null;
        } else {
          this.loadEarlyMessage = e.data;
        }
        break;
      case "SaveRequest":
        // Note we ignore the returned Promise; processSaveRequest
        // completes independently.
        void this.processSaveRequest(e.data);
        break;
      default:
        throw new Error("bad e.data.type: " + e.data);
    }
  }

  /**
   * Constructs `preCollab` and registers it as a
   * top-level (global variable) `Collab` with the
   * given name.
   *
   * @param  name The `Collab`'s name, which must be
   * unique among all registered `Collabs`. E.g., its name
   * as a variable in your program.
   @param  preCollab The [[Collab]] to construct, typically
   * created using a statement of the form
   * `(initToken) => new collabs.constructor(initToken, [constructor args])`.
   * For example, `(initToken) => new collabs.CCounter(initToken)`
   * @return The registered `Collab`. You should assign
   * this to a variable for later use.
   */
  registerCollab<C extends Collab>(
    name: string,
<<<<<<< HEAD
    collabCallback: (init: InitToken) => C
  ): C {
    return this.app.registerCollab(name, collabCallback);
=======
    preCollab: (initToken: InitToken) => C
  ): C {
    return this.app.registerCollab(name, preCollab);
>>>>>>> e77454c6
  }

  private loadFurtherMessages: Uint8Array[] | null = null;

  /**
   * Waits to receive prior save data from the container host,
   * then applies it to the registered `Collab`s.
   *
   * Analogous to `CRDTApp.load`, except that you don't have
   * to provide the save data; the host does that for us.
   *
   * @return Whether loading was skipped, i.e., there was no
   * prior save data.
   */
  async load(): Promise<boolean> {
    // Get the load message from messagePortReceive.
    let loadMessage: LoadMessage;
    if (this.loadEarlyMessage !== null) {
      // loadMessage already arrived.
      // Do it in a Promise for consistency with the other
      // case, so that if the caller does stuff in the same
      // thread as loadSaveData (without awaiting), it will
      // always happen before loading.
      loadMessage = await Promise.resolve(this.loadEarlyMessage);
    } else {
      // Not yet arrived; await it.
      loadMessage = await new Promise((resolve) => {
        this.loadResolve = resolve;
      });
    }

    // Store furtherMessages for receiveFurtherMessages.
    this.loadFurtherMessages = loadMessage.furtherMessages;

    // Load latestSaveData, if present.
    if (loadMessage.latestSaveData === null) {
      this.app.load(Optional.empty());
    } else {
      this.app.load(Optional.of(loadMessage.latestSaveData));
    }

    return loadMessage.latestSaveData === null;
  }

  /**
   * Signals to your container host that you are ready.
   *
   * Your host will then reveal the container to the user
   * (e.g., unhide its IFrame), allow user input, and start
   * delivering messages - both new messages from collaborators,
   * and old messages that didn't make it into the loaded state.
   */
  ready(): void {
    if (this.loadFurtherMessages !== null) {
      setTimeout(() => this.receiveFurtherMessages());
    }
    this.messagePortSend({ type: "Ready" });
    this._isReady = true;
  }

  /**
   * Optionally, this may be called after [[load]] to cause
   * all "further messages" to be delivered immediately and
   * synchronously.
   *
   * The "further messages" are messages that should have been
   * part of our loaded save data (i.e., they were received
   * before the previous instance was saved), but were
   * not included. This can happen because
   * `CRDTContainerHost.save` must run synchronously,
   * so it does not have time to instruct us to call our
   * internal analog of `CRDTApp.save`. Instead, `CRDTContainerHost`
   * instructs us to do so occasionally, then saves any
   * further messages as part of its own save data.
   * (See [[onSaveRequest]].)
   *
   * Ordinarily, the further messages are delivered to your
   * `Collab`s in an event loop iteration after [[ready]]
   * is called. This makes them indistinguishable from newly
   * received messages. However, you can instead call this
   * method earlier (but after [[load]]). This is never
   * necessary but can serve as an optimization; see
   * the [container docs](https://github.com/composablesys/collabs/blob/master/collabs/docs/containers.md#loading).
   */
  receiveFurtherMessages(): void {
    if (!this.app.isLoaded) {
      throw new Error("not yet loaded");
    }
    if (this.loadFurtherMessages === null) return;

    const furtherMessages = this.loadFurtherMessages;
    this.loadFurtherMessages = null;
    furtherMessages.forEach((message) => this.app.receive(message));
    this.lastReceivedID = furtherMessages.length - 1;
  }

  /**
   * Whether [[load]] has completed (including its Promise).
   */
  get isLoaded(): boolean {
    return this.app.isLoaded;
  }

  /**
   * Whether [[ready]] has completed.
   */
  get isReady(): boolean {
    return this._isReady;
  }

  /**
   * The internal [[CRDTRuntime]], i.e., the value of
   * `runtime` on any `Collab`.
   */
  get runtime(): CRDTRuntime {
    return this.app.runtime;
  }

  private saveRequestHandlers = new Set<
    (caller: this) => void | Promise<void>
  >();

  /**
   * Registers an event handler that is triggered and awaited
   * when the host makes a save request (due to
   * [[CRDTContainerHost.compactSaveData]] being called).
   *
   * The event handler will be run and awaited before
   * calling `runtime.save()` and responding to the save
   * request. So, you can use event handlers to make the
   * save data nicer/smaller before `runtime.save()` is called.
   * E.g., if you have your own [[CRDTContainerHost]],
   * you can call its [[CRDTContainerHost.compactSaveData]]
   * methods and return the resulting Promise, so that our save
   * data uses the nested container's compacted save data.
   *
   * @param handler Callback that handles the event (possibly async)
   * @return An "off" function that removes the event handler when called
   */
  onSaveRequest(handler: (caller: this) => void | Promise<void>): Unsubscribe {
    this.saveRequestHandlers.add(handler);
    return () => this.saveRequestHandlers.delete(handler);
  }

  private async processSaveRequest(message: SaveRequestMessage): Promise<void> {
    try {
      // Make sure that loadFurtherMessages are processed
      // before saving. Probably this is assured
      // because the setTimeout in ready() should be queued
      // before any future MessagePort messages, but it
      // doesn't hurt to double check.
      this.receiveFurtherMessages();

      // Wait for SaveRequest handlers to complete.
      const toAwait: Promise<void>[] = [];
      for (const handler of this.saveRequestHandlers) {
        try {
          const ret = handler(this);
          if (ret instanceof Promise) toAwait.push(ret);
        } catch (err) {
          console.error("Error in SaveRequest event handler:\n", err);
        }
      }
      await Promise.all(toAwait);

      // Save and respond to the request.
      const saveData = this.app.save();
      this.messagePortSend({
        type: "Saved",
        saveData,
        lastReceivedID: this.lastReceivedID,
        requestID: message.requestID,
      });
    } catch (err) {
      this.messagePortSend({
        type: "SaveRequestFailed",
        requestID: message.requestID,
        errorToString: String(err),
      });
      throw err;
    }
  }
}<|MERGE_RESOLUTION|>--- conflicted
+++ resolved
@@ -8,7 +8,6 @@
   InitToken,
   Optional,
   Unsubscribe,
-  InitToken,
 } from "@collabs/collabs";
 import {
   ContainerMessage,
@@ -187,15 +186,9 @@
    */
   registerCollab<C extends Collab>(
     name: string,
-<<<<<<< HEAD
     collabCallback: (init: InitToken) => C
   ): C {
     return this.app.registerCollab(name, collabCallback);
-=======
-    preCollab: (initToken: InitToken) => C
-  ): C {
-    return this.app.registerCollab(name, preCollab);
->>>>>>> e77454c6
   }
 
   private loadFurtherMessages: Uint8Array[] | null = null;
