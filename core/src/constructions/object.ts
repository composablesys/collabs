import { CObjectSave } from "../../generated/proto_compiled";
import {
  Collab,
  CollabEventsRecord,
  ICollabParent,
  InitToken,
  MessageMeta,
  Message,
} from "../core";
import { Optional } from "../util";

/**
 * A [[Collab]] object, made of properties that
 * are themselves Collabs.
 *
 * The Collab properties are its *children*.
 *
 * `CObject` enables the simplest form of composition:
 * you use a fixed set of existing collaborative data
 * types side-by-side, and call it a new collaborative
 * data type.  This is useful because you can apply standard
 * object-oriented programming techniques like encapsulation
 * and inheritance.  It can be useful even with just a single
 * child.  For example, [[LWWCMap]] has a single child, a mutable
 * map with [[LWWCVariable]] values; its contribution is to
 * provide a simple [[CMap]]-compliant API for the wrapped type.
 *
 * Unlike a normal object or a `Collab` with normal
 * properties, `CObject` ensures that its `Collab` children
 * are linked to each other through the network. Specifically,
 * each time a child requests to send a message, `CObject` sends
 * it tagged with the child's name; recipient replicas then
 * pass the message to their own child
 * with that name.
 *
 * ## Usage
 *
 * The children must be registered in the constructor
 * using [[addChild]], which accepts a [[Pre]]-Collab and
 * outputs the constructed Collab.  Each child must be assigned
 * a unique name, e.g., its name as an property.  (If
 * you are concerned about message sizes on the network,
 * you can instead use maximally short names - "" for the most-used
 * child, then "0", "1", etc. Think of
 * these short names like the field numbers in Protobuf structs.)
 *
 * To be eventually consistent, a `CObject` should not have
 * mutable properties outside of its children.  One exception
 * is mutable properties that are deterministic views of
 * child state. E.g., if one child stores a set of words,
 * it is of course eventually consistent to also store an
 * alphabetized list as a view of that set. You can keep
 * such a view up-to-date by updating the view in response
 * to child events.
 *
 * A fully reusable `CObject` instance has three main
 * responsibilities:
 * - Translate operations (mutating method calls) into operations on
 * its children.
 * - Translate queries (method calls/properties for reading
 * the state) into queries on its children and views.
 * - Translate events emitted by the children into its own
 * events.
 *
 * ## Example Subclass
 *
 * See [template-custom-type](../../../../template-custom-type).
 */
export class CObject<
    Events extends CollabEventsRecord = CollabEventsRecord,
    C extends Collab = Collab
  >
  extends Collab<Events>
  implements ICollabParent
{
  /**
   * The children, keyed by name.
   *
   * This map should only be read, not mutated.
   *
   * It is good style for subclasses to store their
   * children in their own instance variables,
   * not use this map to look them up.  This map
   * is exposed mainly as a convenience for methods that
   * act on all children, in the style of [[canGC]].
   */
  protected readonly children: Map<string, C> = new Map();

  /**
   * Add child as a child of this Collab with the given
   * name.
   *
   * It is recomend that you use this in the style
   * ```ts
   * this.foo = this.addChild("foo", (initToken) => new FooClass(initToken, constructor args...));
   * ```
   * In particular, the created child should be stored as an ordinary
   * object property.  Each child must be assigned
   * a unique name, e.g., its name as an property.  (If
   * you are concerned about message sizes on the network,
   * you can instead use maximally short names - "" for the most-used
   * child, then "0", "1", etc.)
   *
   * @return child
   */
  protected addChild<D extends C>(
    name: string,
<<<<<<< HEAD
    childCallback: (init: InitToken) => D
=======
    preChild: (initToken: InitToken) => D
>>>>>>> e77454c6
  ): D {
    if (this.children.has(name)) {
      throw new Error('Duplicate child name: "' + name + '"');
    }
    const child = childCallback(new InitToken(name, this));
    this.children.set(name, child);
    return child;
  }

  childSend(child: Collab, messagePath: Message[]): void {
    if (child.parent !== this) {
      throw new Error(`childSend called by non-child: ${child}`);
    }

    messagePath.push(child.name);
    this.send(messagePath);
  }

  /**
   * No added context.
   *
   * @return undefined
   */
  getAddedContext(_key: symbol): unknown {
    return undefined;
  }

  receive(messagePath: Message[], meta: MessageMeta): void {
    if (messagePath.length === 0) {
      // We are the target
      throw new Error("CObject received message for itself");
    }

    const child = this.children.get(
      <string>messagePath[messagePath.length - 1]
    );
    if (child === undefined) {
      throw new Error(
        `Unknown child: ${
          messagePath[messagePath.length - 1]
        } in: ${JSON.stringify(messagePath)}, children: ${JSON.stringify([
          ...this.children.keys(),
        ])}`
      );
    }
    messagePath.length--;
    child.receive(messagePath, meta);
  }

  save(): Uint8Array {
    const childSaves: { [name: string]: Uint8Array } = {};
    for (const [name, child] of this.children) {
      childSaves[name] = child.save();
    }
    const saveMessage = CObjectSave.create({
      childSaves,
      objectSave: this.saveObject(),
    });
    return CObjectSave.encode(saveMessage).finish();
  }

  /**
   * Override to save extra state, which is passed
   * to loadObject during load after the children
   * are initialized.
   * @return [description]
   */
  protected saveObject(): Uint8Array | null {
    return null;
  }

  load(saveData: Optional<Uint8Array>): void {
    if (!saveData.isPresent) {
      // Indicates skipped loading. Pass on the message.
      for (const child of this.children.values()) child.load(saveData);
      this.loadObject(saveData);
    } else {
      const saveMessage = CObjectSave.decode(saveData.get());
      for (const [name, childSave] of Object.entries(saveMessage.childSaves)) {
        this.children.get(name)!.load(Optional.of(childSave));
      }
      const objectSave = Object.prototype.hasOwnProperty.call(
        saveMessage,
        "objectSave"
      )
        ? saveMessage.objectSave
        : null;
      this.loadObject(Optional.of(objectSave));
    }
  }

  /**
   * Override to load extra state, using `saveData` from
   * [[saveObject]].
   *
   * Note this is called after the children are loaded.
   * Also, this is always called, even if [[saveObject]] returned
   * null (in that case this is called with null).
   *
   * @param  saveData the output of [[saveObject]] on
   * a previous saved instance, or null if loading
   * is being skipped (the app instance is new).
   */
  // eslint-disable-next-line @typescript-eslint/no-unused-vars
  protected loadObject(saveData: Optional<Uint8Array | null>): void {
    // Does nothing by default.
  }

  getDescendant(namePath: string[]): Collab | undefined {
    if (namePath.length === 0) return this;

    const name = namePath[namePath.length - 1];
    const child = this.children.get(name);
    if (child === undefined) {
      throw new Error(
        "Unknown child: " +
          name +
          ", children: " +
          JSON.stringify([...this.children.keys()])
      );
    }
    namePath.length--;
    return child.getDescendant(namePath);
  }

  /**
   * @return true if canGC() returns true on every child
   */
  canGC(): boolean {
    for (const child of this.children.values()) {
      if (!child.canGC()) return false;
    }
    return true;
  }
}<|MERGE_RESOLUTION|>--- conflicted
+++ resolved
@@ -4,8 +4,8 @@
   CollabEventsRecord,
   ICollabParent,
   InitToken,
+  Message,
   MessageMeta,
-  Message,
 } from "../core";
 import { Optional } from "../util";
 
@@ -92,7 +92,7 @@
    *
    * It is recomend that you use this in the style
    * ```ts
-   * this.foo = this.addChild("foo", (initToken) => new FooClass(initToken, constructor args...));
+   * this.foo = this.addChild("foo", (init) => new FooClass(init, constructor args...));
    * ```
    * In particular, the created child should be stored as an ordinary
    * object property.  Each child must be assigned
@@ -105,11 +105,7 @@
    */
   protected addChild<D extends C>(
     name: string,
-<<<<<<< HEAD
     childCallback: (init: InitToken) => D
-=======
-    preChild: (initToken: InitToken) => D
->>>>>>> e77454c6
   ): D {
     if (this.children.has(name)) {
       throw new Error('Duplicate child name: "' + name + '"');
