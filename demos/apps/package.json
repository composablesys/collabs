{
  "description": "Collabs demo apps",
  "author": "Collabs contributors",
  "license": "Apache-2.0",
  "private": true,
  "dependencies": {
    "@collabs/collabs": "0.6.1",
    "@collabs/container": "0.6.1",
    "@collabs/matrix-widget": "0.6.1",
    "@collabs/ws-client": "0.6.1",
    "@collabs/ws-server": "0.6.1",
    "express": "^4.17.1",
    "jquery": "^3.6.0",
    "mathjs": "^9.2.0",
    "matrix-widget-api": "^0.1.0-beta.15",
    "pako": "^2.0.4",
    "protobufjs": "~6.9.0",
    "quill": "^1.3.6",
    "tslib": "^2.0.1",
    "ws": "^7.4.6"
  },
  "devDependencies": {
    "@types/copy-webpack-plugin": "^8.0.1",
    "@types/express": "^4.17.7",
    "@types/jquery": "^3.5.5",
    "@types/mathjs": "^6.0.11",
    "@types/pako": "^1.0.2",
    "@types/quill": "^2.0.8",
    "@types/react-dev-utils": "^9.0.8",
    "@types/webpack": "^5.28.0",
    "@types/webpack-bundle-analyzer": "^4.4.1",
    "@types/webpack-env": "^1.16.2",
    "@types/ws": "^7.2.6",
    "clean-webpack-plugin": "^3.0.0",
    "copy-webpack-plugin": "^9.0.1",
    "css-loader": "^6.2.0",
    "html-loader": "^2.1.2",
    "html-webpack-plugin": "^5.3.2",
    "mkdirp": "^1.0.4",
    "npm-run-all": "^4.1.5",
    "pkg-ok": "^2.3.1",
    "prettier": "^2.2.1",
    "react-dev-utils": "^12.0.0",
    "rimraf": "^2.7.1",
    "style-loader": "^3.2.1",
    "terser-webpack-plugin": "^5.1.4",
    "ts-loader": "^9.2.5",
    "typescript": "^4.3.5",
    "webpack": "^5.50.0",
    "webpack-bundle-analyzer": "^4.4.2",
    "webpack-cli": "^4.8.0"
  },
  "comment": "workspaces must be in build order, and workspace names must not include spaces or otherwise fail to be proper bash args",
  "workspaces": [
    "aspace",
    "counter",
    "group",
    "horse-color-genetics",
    "minesweeper",
    "plaintext",
    "rich-text",
<<<<<<< HEAD
=======
    "rich-text-sdp",
    "rich-text-yata",
>>>>>>> e77454c6
    "whiteboard",
    "selector",
    "tile-board",
    "server"
  ],
  "workspaceLists": {
    "noTest": [
      "counter"
    ],
    "noFix": [
      "counter"
    ]
  },
  "scripts": {
    "start": "npm start --prefix server",
    "dev": "node foreach-workspace.js all \"npm run dev -w\"",
    "build": "node foreach-workspace.js all \"npm run build -w\"",
    "test": "node foreach-workspace.js all -s noTest \"npm run test -w\"",
    "fix": "node foreach-workspace.js all -s noFix \"npm run fix -w\"",
    "clean": "node foreach-workspace.js all \"npm run clean -w\"",
    "reset": "rimraf */package-lock.json */node_modules package-lock.json node_modules"
  },
  "engines": {
    "node": "16.x",
    "npm": "8.1.2"
  }
}<|MERGE_RESOLUTION|>--- conflicted
+++ resolved
@@ -59,11 +59,7 @@
     "minesweeper",
     "plaintext",
     "rich-text",
-<<<<<<< HEAD
-=======
     "rich-text-sdp",
-    "rich-text-yata",
->>>>>>> e77454c6
     "whiteboard",
     "selector",
     "tile-board",
