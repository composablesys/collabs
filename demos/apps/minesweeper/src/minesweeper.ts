import * as collabs from "@collabs/collabs";
import { InitToken } from "@collabs/collabs";
import { CRDTContainer } from "@collabs/container";
import seedrandom from "seedrandom";

// Minesweeper Collab

interface GameSettings {
  readonly width: number;
  readonly height: number;
  readonly fractionMines: number;
}

enum FlagStatus {
  NONE,
  FLAG,
  QUESTION_FLAG,
}

enum TileStatus {
  BLANK,
  FLAG,
  QUESTION_FLAG,
  REVEALED_EMPTY,
  REVEALED_MINE,
}

class CTile extends collabs.CObject {
  private readonly revealed: collabs.TrueWinsCBoolean;
  private readonly flag: collabs.LWWCVariable<FlagStatus>;
  readonly isMine: boolean;
  number: number = 0;

<<<<<<< HEAD
  constructor(init: collabs.InitToken, readonly isMine: boolean) {
    super(init);
    this.revealed = this.addChild(
      "revealed",
      (init) => new collabs.TrueWinsCBoolean(init)
    );
    this.flag = this.addChild(
      "flag",
      (init) => new collabs.LWWCVariable(init, FlagStatus.NONE)
=======
  constructor(initToken: collabs.InitToken, isMine: boolean) {
    super(initToken);
    this.revealed = this.addChild(
      "revealed",
      (initToken) => new collabs.TrueWinsCBoolean(initToken)
    );
    this.flag = this.addChild(
      "flag",
      (initToken) =>
        new collabs.LWWCVariable<FlagStatus>(initToken, FlagStatus.NONE)
>>>>>>> e77454c6
    );
    this.isMine = isMine;
  }

  reveal() {
    this.revealed.value = true;
  }

  cycleFlag() {
    this.flag.value = (this.flag.value + 1) % 3;
  }

  isRevealed(): boolean {
    return this.revealed.value;
  }

  get status(): TileStatus {
    if (this.revealed.value) {
      return this.isMine ? TileStatus.REVEALED_MINE : TileStatus.REVEALED_EMPTY;
    } else {
      switch (this.flag.value) {
        case FlagStatus.NONE:
          return TileStatus.BLANK;
        case FlagStatus.FLAG:
          return TileStatus.FLAG;
        case FlagStatus.QUESTION_FLAG:
          return TileStatus.QUESTION_FLAG;
      }
    }
  }

  get letterCode(): string {
    switch (this.status) {
      case TileStatus.BLANK:
        return " ";
      case TileStatus.FLAG:
        return "⚑";
      case TileStatus.QUESTION_FLAG:
        return "?";
      case TileStatus.REVEALED_EMPTY:
        return this.number + "";
      case TileStatus.REVEALED_MINE:
        return "✹";
    }
  }
}

enum GameStatus {
  IN_PROGRESS,
  WON,
  LOST,
}

class CMinesweeper extends collabs.CObject {
  readonly tiles: CTile[][];
  readonly width: number;
  readonly height: number;

  constructor(
<<<<<<< HEAD
    init: collabs.InitToken,
    readonly width: number,
    readonly height: number,
=======
    initToken: collabs.InitToken,
    width: number,
    height: number,
>>>>>>> e77454c6
    fractionMines: number,
    startX: number,
    startY: number,
    seed: string
  ) {
<<<<<<< HEAD
    super(init);
=======
    super(initToken);

    this.width = width;
    this.height = height;

>>>>>>> e77454c6
    // Adjust fractionMines to account for fact that start
    // won't be a mine
    const size = width * height;
    if (size > 1) fractionMines *= size / (size - 1);
    // Place mines and init tiles
    const rng = seedrandom(seed);
    this.tiles = new Array<CTile[]>(width);
    for (let x = 0; x < width; x++) {
      this.tiles[x] = new Array<CTile>(height);
      for (let y = 0; y < height; y++) {
        const isMine =
          x === startX && y === startY ? false : rng() < fractionMines;
        this.tiles[x][y] = this.addChild(
          x + ":" + y,
<<<<<<< HEAD
          (init) => new TileCollab(init, isMine)
=======
          (initToken) => new CTile(initToken, isMine)
>>>>>>> e77454c6
        );
      }
    }
    // Compute neighbor numbers
    for (let x = 0; x < width; x++) {
      for (let y = 0; y < height; y++) {
        this.tiles[x][y].number = 0;
        for (let neighbor of this.neighbors(x, y)) {
          if (this.tiles[neighbor[0]][neighbor[1]].isMine)
            this.tiles[x][y].number++;
        }
      }
    }
  }

  leftClick(x: number, y: number) {
    let tile = this.tiles[x][y];
    if (!tile.isRevealed()) {
      // Reveal it
      let status = tile.status;
      if (status === TileStatus.BLANK || status === TileStatus.QUESTION_FLAG) {
        if (tile.isMine) tile.reveal();
        else this.revealSafe(x, y);
      }
    } else if (tile.status === TileStatus.REVEALED_EMPTY) {
      // If all indicated mines are flagged, reveal all
      // non-flagged tiles
      let neighbors = this.neighbors(x, y);
      let flaggedCount = 0;
      for (let neighbor of neighbors) {
        let neighborTile = this.tiles[neighbor[0]][neighbor[1]];
        if (neighborTile.status === TileStatus.FLAG) flaggedCount++;
      }
      if (flaggedCount === tile.number) {
        // Reveal all non-revealed non-flagged neighbors,
        // as if clicked
        for (let neighbor of neighbors) {
          let neighborTile = this.tiles[neighbor[0]][neighbor[1]];
          if (neighborTile.status === TileStatus.BLANK)
            this.leftClick(neighbor[0], neighbor[1]);
        }
      }
    }
  }

  /**
   * Recursively traverses the board starting from (x, y) until there is
   * at least one neighbor mine.
   * It assumes that (x, y) is not a mine.
   */
  private revealSafe(x: number, y: number) {
    this.tiles[x][y].reveal();

    if (this.tiles[x][y].number === 0) {
      // Recursively call reveal on the non-revealed (or flagged) neighbors
      for (let neighbor of this.neighbors(x, y)) {
        let [x_neighbor, y_neighbor] = neighbor;
        if (!this.tiles[x_neighbor][y_neighbor].isRevealed()) {
          this.revealSafe(x_neighbor, y_neighbor);
        }
      }
    }
  }

  rightClick(x: number, y: number) {
    if (!this.tiles[x][y].isRevealed()) {
      this.tiles[x][y].cycleFlag();
    }
  }

  /**
   * A user wins when only mines are unrevealed,
   * and loses if any mines are revealed.
   */
  winStatus(): GameStatus {
    let allEmptyRevealed = true;
    for (let x = 0; x < this.width; x++) {
      for (let y = 0; y < this.height; y++) {
        let tile = this.tiles[x][y];
        if (tile.isMine && tile.isRevealed()) return GameStatus.LOST;
        if (!tile.isMine && !tile.isRevealed()) allEmptyRevealed = false;
      }
    }
    return allEmptyRevealed ? GameStatus.WON : GameStatus.IN_PROGRESS;
  }

  // <------- UTILITIES ------->

  /**
   * Given a coordinate, it finds all of its neighbors.
   * A neighbor is defined as the 8 surrounding cells (unless on the border,
   * which would be any surrounding cell not outside the board).
   * Source: https://stackoverflow.com/questions/652106/finding-neighbours-in-a-two-dimensional-array
   * PD.: Sorry for being lazy and looking this up.
   */
  private neighbors(x: number, y: number): Array<[number, number]> {
    let neighbors: Array<[number, number]> = [];
    for (
      let i = Math.max(0, x - 1);
      i <= Math.min(x + 1, this.width - 1);
      i++
    ) {
      for (
        let j = Math.max(0, y - 1);
        j <= Math.min(y + 1, this.height - 1);
        j++
      ) {
        if (x !== i || y !== j) {
          neighbors.push([i, j]);
        }
      }
    }

    return neighbors;
  }
}

(async function () {
  const board = document.getElementById("board");
  const winText = document.getElementById("winText")!;

  /* Creating the grid */
  // TODO: make refresh not destroy board each time?
  // TODO: if game over, say win/lose and display whole board
  function refreshDisplay() {
    // @ts-ignore
    board.innerHTML = "";
    let state =
      currentState.value === "settings"
        ? currentSettings.value
        : currentGame.value.get();

    for (let y = 0; y < state.height; y++) {
      let row = document.createElement("tr");

      for (let x = 0; x < state.width; x++) {
        let box = document.createElement("th");
        box.setAttribute("row", y.toString());
        box.setAttribute("col", x.toString());
        box.className = "cell";
        box.id = "row_" + y.toString() + "_" + x.toString();
        if (currentState.value === "game") {
          let game = state as CMinesweeper;
          let tile = game.tiles[x][y];
          box.addEventListener("click", (event) => {
            if (event.button === 0) game.leftClick(x, y);
          });
          box.addEventListener("contextmenu", function (e) {
            e.preventDefault();
            game.rightClick(x, y);
          });
          let letterCode = game.tiles[x][y].letterCode;
          if (letterCode === "0") letterCode = " ";
          box.appendChild(document.createTextNode(letterCode));
          // Set the text and background colors
          switch (tile.status) {
            case TileStatus.BLANK:
            case TileStatus.FLAG:
            case TileStatus.QUESTION_FLAG:
              box.style.color = "black";
              box.style.backgroundColor = "gray";
              break;
            case TileStatus.REVEALED_EMPTY:
              box.style.color = "black";
              switch (tile.number) {
                case 0:
                  box.style.backgroundColor = "Gainsboro";
                  break;
                case 1:
                  box.style.backgroundColor = "#b3e5fc";
                  break;
                case 2:
                  box.style.backgroundColor = "#c8e6c9";
                  break;
                case 3:
                  box.style.backgroundColor = "#f8bbd0";
                  break;
                case 4:
                  box.style.backgroundColor = "#e1bee7";
                  break;
                case 5:
                  box.style.backgroundColor = "#bcaaa4";
                  break;
                case 6:
                  box.style.backgroundColor = "#ffccbc";
                  break;
                case 7:
                  box.style.backgroundColor = "#fff9c4";
                  break;
                case 8:
                  box.style.backgroundColor = "#ffcdd2";
                  break;
              }
              break;
            case TileStatus.REVEALED_MINE:
              box.style.color = "red";
              box.style.backgroundColor = "Gainsboro";
          }
        } else {
          // It's GameSettings
          let settings = state as GameSettings;
          box.addEventListener("click", (event) => {
            if (event.button === 0) {
              // Start the game, with this tile safe
              let newGame = currentGame
                .set(
                  settings.width,
                  settings.height,
                  settings.fractionMines,
                  x,
                  y,
                  Math.random() + ""
                )
                .get();
              currentState.value = "game";
              newGame.leftClick(x, y);
            }
          });
          box.appendChild(document.createTextNode(" "));
          box.style.backgroundColor = "gray";
        }
        row.appendChild(box);
      }

      // @ts-ignore
      board.appendChild(row);
    }

    if (state instanceof CMinesweeper) {
      let game = state as CMinesweeper;
      switch (game.winStatus()) {
        case GameStatus.WON:
          winText.innerHTML = "You won!";
          break;
        case GameStatus.LOST:
          winText.innerHTML = "You lost.";
          break;
        case GameStatus.IN_PROGRESS:
          winText.innerHTML = "";
      }
    } else {
      winText.innerHTML = "";
    }
  }

  let valid = true;
  function invalidate() {
    if (valid) {
      valid = false;
      setTimeout(() => {
        refreshDisplay();
        valid = true;
      }, 0);
    }
  }

  const widthInput = document.getElementById("width") as HTMLInputElement;
  const heightInput = document.getElementById("height") as HTMLInputElement;
  const percentMinesInput = document.getElementById(
    "percentMines"
  ) as HTMLInputElement;

  function settingsFromInput(): GameSettings {
    return {
      width: widthInput.valueAsNumber,
      height: heightInput.valueAsNumber,
      fractionMines: percentMinesInput.valueAsNumber / 100,
    };
  }

  const container = new CRDTContainer();

  const currentGame = container.registerCollab(
    "currentGame",
<<<<<<< HEAD
    (init) =>
      new collabs.LWWMutCVariable(
        init,
        (
          valueInit: InitToken,
          width: number,
          height: number,
          fractionMines: number,
          startX: number,
          startY: number,
          seed: string
        ) =>
          new MinesweeperCollab(
            valueInit,
            width,
            height,
            fractionMines,
            startX,
            startY,
            seed
          )
=======
    (initToken) =>
      new collabs.LWWMutCVariable(
        initToken,
        collabs.ConstructorAsFunction(CMinesweeper)
>>>>>>> e77454c6
      )
  );
  const currentSettings = container.registerCollab(
    "currentSettings",
<<<<<<< HEAD
    (init) => new collabs.LWWCVariable(init, settingsFromInput())
=======
    (initToken) => new collabs.LWWCVariable(initToken, settingsFromInput())
>>>>>>> e77454c6
  );
  // TODO: FWW instead of LWW?  Also backup to view all games
  // in case of concurrent progress.
  const currentState = container.registerCollab(
    "currentState",
<<<<<<< HEAD
    (init) => new collabs.LWWCVariable<"game" | "settings">(init, "settings")
=======
    (initToken) =>
      new collabs.LWWCVariable<"game" | "settings">(initToken, "settings")
>>>>>>> e77454c6
  );

  container.on("Change", invalidate);

  // Respond to user input.
  document.getElementById("newGame")!.onclick = function () {
    currentSettings.value = settingsFromInput();
    currentState.value = "settings";
  };
  // Other event listeners are added directly in refreshDisplay.

  await container.load();

  // Display loaded state.
  invalidate();

  // Ready.
  container.ready();
})();<|MERGE_RESOLUTION|>--- conflicted
+++ resolved
@@ -1,5 +1,4 @@
 import * as collabs from "@collabs/collabs";
-import { InitToken } from "@collabs/collabs";
 import { CRDTContainer } from "@collabs/container";
 import seedrandom from "seedrandom";
 
@@ -31,8 +30,7 @@
   readonly isMine: boolean;
   number: number = 0;
 
-<<<<<<< HEAD
-  constructor(init: collabs.InitToken, readonly isMine: boolean) {
+  constructor(init: collabs.InitToken, isMine: boolean) {
     super(init);
     this.revealed = this.addChild(
       "revealed",
@@ -40,19 +38,7 @@
     );
     this.flag = this.addChild(
       "flag",
-      (init) => new collabs.LWWCVariable(init, FlagStatus.NONE)
-=======
-  constructor(initToken: collabs.InitToken, isMine: boolean) {
-    super(initToken);
-    this.revealed = this.addChild(
-      "revealed",
-      (initToken) => new collabs.TrueWinsCBoolean(initToken)
-    );
-    this.flag = this.addChild(
-      "flag",
-      (initToken) =>
-        new collabs.LWWCVariable<FlagStatus>(initToken, FlagStatus.NONE)
->>>>>>> e77454c6
+      (init) => new collabs.LWWCVariable<FlagStatus>(init, FlagStatus.NONE)
     );
     this.isMine = isMine;
   }
@@ -112,29 +98,19 @@
   readonly height: number;
 
   constructor(
-<<<<<<< HEAD
     init: collabs.InitToken,
-    readonly width: number,
-    readonly height: number,
-=======
-    initToken: collabs.InitToken,
     width: number,
     height: number,
->>>>>>> e77454c6
     fractionMines: number,
     startX: number,
     startY: number,
     seed: string
   ) {
-<<<<<<< HEAD
     super(init);
-=======
-    super(initToken);
 
     this.width = width;
     this.height = height;
 
->>>>>>> e77454c6
     // Adjust fractionMines to account for fact that start
     // won't be a mine
     const size = width * height;
@@ -149,11 +125,7 @@
           x === startX && y === startY ? false : rng() < fractionMines;
         this.tiles[x][y] = this.addChild(
           x + ":" + y,
-<<<<<<< HEAD
-          (init) => new TileCollab(init, isMine)
-=======
-          (initToken) => new CTile(initToken, isMine)
->>>>>>> e77454c6
+          (init) => new CTile(init, isMine)
         );
       }
     }
@@ -247,7 +219,6 @@
    * A neighbor is defined as the 8 surrounding cells (unless on the border,
    * which would be any surrounding cell not outside the board).
    * Source: https://stackoverflow.com/questions/652106/finding-neighbours-in-a-two-dimensional-array
-   * PD.: Sorry for being lazy and looking this up.
    */
   private neighbors(x: number, y: number): Array<[number, number]> {
     let neighbors: Array<[number, number]> = [];
@@ -428,12 +399,11 @@
 
   const currentGame = container.registerCollab(
     "currentGame",
-<<<<<<< HEAD
     (init) =>
       new collabs.LWWMutCVariable(
         init,
         (
-          valueInit: InitToken,
+          valueInit: collabs.InitToken,
           width: number,
           height: number,
           fractionMines: number,
@@ -441,7 +411,7 @@
           startY: number,
           seed: string
         ) =>
-          new MinesweeperCollab(
+          new CMinesweeper(
             valueInit,
             width,
             height,
@@ -450,32 +420,17 @@
             startY,
             seed
           )
-=======
-    (initToken) =>
-      new collabs.LWWMutCVariable(
-        initToken,
-        collabs.ConstructorAsFunction(CMinesweeper)
->>>>>>> e77454c6
       )
   );
   const currentSettings = container.registerCollab(
     "currentSettings",
-<<<<<<< HEAD
     (init) => new collabs.LWWCVariable(init, settingsFromInput())
-=======
-    (initToken) => new collabs.LWWCVariable(initToken, settingsFromInput())
->>>>>>> e77454c6
   );
   // TODO: FWW instead of LWW?  Also backup to view all games
   // in case of concurrent progress.
   const currentState = container.registerCollab(
     "currentState",
-<<<<<<< HEAD
     (init) => new collabs.LWWCVariable<"game" | "settings">(init, "settings")
-=======
-    (initToken) =>
-      new collabs.LWWCVariable<"game" | "settings">(initToken, "settings")
->>>>>>> e77454c6
   );
 
   container.on("Change", invalidate);
