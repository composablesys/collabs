import * as crdts from "compoventuals-client";
import { YataSave } from "../../generated/site/proto_compiled";
import { Crdt } from "compoventuals-client";

export class YataOp<T> extends crdts.CompositeCrdt {
  readonly creatorId: string;
  // TODO: readonly (broken only by initial values)
  public originId: string;
  // TODO: leftId, rightId need saving
  public leftId: string;
  public rightId: string;
  readonly _deleted: crdts.LwwCRegister<boolean>;
  readonly content: T;
  readonly pos: number;
  readonly attributes: crdts.LwwCMap<string, any>;
  // Doesn't need saving because it is only used on the
  // deleting replica, and any loading replica will
  // necessarily not be the deleter.
  public locallyDeleted: boolean;
  public readonly originAttributesAtInput: Record<string, any>;
  public readonly attributesArg: [string, any][];
  static readonly attributesMapCrdtName = "attributes";
  static readonly deletedFlagCrdtName = "deleted";
  
  sameFormatAsPrev(attrName: string) {
    return this.attributes.get(attrName) === this.originAttributesAtInput[attrName]
  }
  
  delete(): void {
    this.locallyDeleted = true;
    this._deleted.value = true;
  }

  get deleted(): boolean {
    return this._deleted.value;
  }

  constructor(
    creatorId: string,
    originId: string,
    leftId: string,
    rightId: string,
    content: T,
    pos: number,
    originAttributesAtInput: Record<string, any>,
    attributes: [string, any][] = []
  ) {
    super();
    this.creatorId = creatorId;
    this.originId = originId;
    this.leftId = leftId;
    this.rightId = rightId;
    this._deleted = this.addChild(
      YataOp.deletedFlagCrdtName,
      new crdts.LwwCRegister<boolean>(false)
    );
    this.locallyDeleted = false;
    this.content = content;
    this.pos = pos;
    this.attributes = this.addChild(
      YataOp.attributesMapCrdtName,
      new crdts.LwwCMap(undefined, undefined)
    );
    this.attributesArg = attributes;
    this.originAttributesAtInput = originAttributesAtInput;
  }

  init(name: string, parent: crdts.CrdtParent) {
    super.init(name, parent);
  }

  initAttributes(timestamp: crdts.CausalTimestamp) {
    this.runtime.runLocally(timestamp, () => {
      for (const [key, value] of this.attributesArg) {
        this.attributes.set(key, value);
      }
    });
  }
}

interface YataEvent extends crdts.CrdtEvent {
  uid: string;
  idx: number;
  isLocal: boolean; // TODO: Remove cuz can be found in timestamp
}

export interface YataInsertEvent<T> extends YataEvent {
  newOp: YataOp<T>;
}

export interface YataDeleteEvent<T> extends YataEvent {}

export interface YataFormatExistingEvent<T> extends YataEvent {
  key: string;
  value: any;
}

interface YataEventsRecord<T> extends crdts.CrdtEventsRecord {
  Insert: YataInsertEvent<T>;
  Delete: YataDeleteEvent<T>;
  FormatExisting: YataFormatExistingEvent<T>;
}

type m1Args = [ids: string[], attributes: Record<string, any>];
type m2Args<T> = [uniqueNumber: number, replicaId: string, leftIntent: string, rightIntent: string, content: T, originAttributeEntries: Record<string, any>, attributeEntries?: Record<string, any>];

export class YataLinear<T> extends crdts.SemidirectProductRev<
  YataEventsRecord<T>,
  Crdt,
  m1Args,
  m2Args<T>
> {
  private start: string = "";
  private end: string = "";
  readonly defaultContent: T;
  public readonly opMap: crdts.DeletingMutCSet<
    YataOp<T>,
    [string, string, string, T, Record<string, any>, Record<string, any>?]
  >;
  private readonly startOp: YataOp<T>;
  private readonly endOp: YataOp<T>;
  readonly initialContentOps: YataOp<T>[];
  protected lastEventType?: string;
  protected lastEventSender?: string;
  protected lastEventTime?: number;

  deletedChangeEventHandler =
    (yata: YataLinear<T>, uid: string) =>
    ({ timestamp }: crdts.CrdtEvent) => {
      if (!yata.op(uid).locallyDeleted) {
        yata.emit("Delete", {
          uid,
          idx: yata.getIdxOfId(uid) + 1,
          isLocal: timestamp.getSender() === yata.runtime.replicaId,
          timestamp,
        });
      }
    };

  attributesSetEventHandler =
    (yata: YataLinear<T>, uid: string) =>
    ({ key, timestamp }: crdts.CMapSetEvent<string, any>) => {
      if (!yata.op(uid).deleted) {
        yata.emit("FormatExisting", {
          uid,
          idx: yata.getIdxOfId(uid),
          isLocal: timestamp.getSender() === yata.runtime.replicaId,
          key,
          value: yata.op(uid).attributes.get(key),
          timestamp,
        });
      }
    };

  opMapAddEventHandler =
    (yata: YataLinear<T>) =>
    ({ value: newOp, timestamp }: crdts.CSetEvent<YataOp<T>>) => {
      // Link YataLinearOp list
      const uid = yata.opMap.idOf(newOp);
      yata.op(newOp.rightId).leftId = uid;
      yata.op(newOp.leftId).rightId = uid;
      // Copy initial attributes to the attributes map
      newOp.initAttributes(timestamp);
      // Register event handler for YataOp.deleted "change" event
      newOp._deleted.on("Change", yata.deletedChangeEventHandler(yata, uid));
      // Register event handler for YataOp.attributes "set" event
      newOp.attributes.on("Set", yata.attributesSetEventHandler(yata, uid));
      const isLocal = timestamp.getSender() === yata.runtime.replicaId;
      const insertEvent = {
        uid,
        idx: yata.getIdxOfId(uid),
        newOp,
        timestamp,
        isLocal,
      };
      yata.emit("Insert", insertEvent);
      yata.trackM2Event("Insert", insertEvent);
    };

  constructor(defaultContent: T, initialContents: T[]) {
    super();
    this.defaultContent = defaultContent;
    this.startOp = new YataOp("", "", "", "", defaultContent, 0, []);
    this.endOp = new YataOp(
      "",
      "",
      "",
      "",
      defaultContent,
      Number.MAX_VALUE,
      []
    );
    this.initialContentOps = initialContents.map(
      (c, idx) =>
        new YataOp(
          "",
          "",
          "",
          "",
          c,
          ((idx + 1) * Number.MAX_VALUE) / (initialContents.length + 1),
          []
        )
    );
    this.opMap = this.addChild(
      "nodeMap",
      new crdts.DeletingMutCSet(
        (
          replicaId: string,
          leftIntent: string,
          rightIntent: string,
          content: T,
          originAttributesMapAtInput: Record<string, any>,
          attributesMap: Record<string, any> = {}
        ) => {
          const originId = leftIntent;
          let leftId = leftIntent;
          while (this.op(leftId).rightId !== rightIntent) {
            const o_id = this.op(leftId).rightId;
            const o = this.op(this.op(leftId).rightId);
            const i_origin = this.op(originId);
            const o_origin = this.op(o.originId);
            if (
              (o.pos < i_origin.pos || i_origin.pos <= o_origin.pos) &&
              (o.originId !== originId || o.creatorId < replicaId)
            ) {
              leftId = o_id;
            } else {
              if (i_origin.pos >= o_origin.pos) {
                break;
              }
            }
          }
          const rightId = this.op(leftId).rightId;
          // TODO: Replace this with a binary tree (rbtree)
          const pos = (this.op(leftId).pos + this.op(rightId).pos) / 2;
          const originAttributesEntriesAtCreate = [
            ...this.op(originId).attributes.entries(),
          ];
          for (const [key, value] of originAttributesEntriesAtCreate) {
            if (
              attributesMap[key] !== value &&
              attributesMap[key] === originAttributesMapAtInput[key]
            ) {
              attributesMap[key] = value;
            }
          }
          return new YataOp<T>(
            replicaId,
            originId,
            leftId,
            rightId,
            content,
            pos,
            originAttributesMapAtInput,
            Object.entries(attributesMap)
          );
        },
        [this.startOp, this.endOp, ...this.initialContentOps]
      )
    );
    this.opMap.on("Add", this.opMapAddEventHandler(this)); // TODO: Change to ValueInit
    this.setupHistory(true);
  }

  init(name: string, parent: crdts.CrdtParent) {
    super.init(name, parent);
    this.START = this.opMap.idOf(this.startOp);
    this.END = this.opMap.idOf(this.endOp);
    const idOfFn = (c: YataOp<T>) => this.opMap.idOf(c);
    const uids = [this.START]
      .concat(this.initialContentOps.map(idOfFn))
      .concat([this.END]);
    this.initialContentOps.forEach((op, idx) => {
      op.originId = uids[idx];
      op.leftId = uids[idx];
      op.rightId = uids[idx + 2];
    });
    this.opMap.getById(this.START)!.rightId = uids[1];
    this.opMap.getById(this.END)!.originId = uids[uids.length - 2];
    this.opMap.getById(this.END)!.leftId = uids[uids.length - 2];

    const addInitialContentOpEventHandlers =
      (yata: YataLinear<T>) => (op: YataOp<T>, uid: string) => {
        // Register event handler for YataOp.deleted "change" event
        op._deleted.on("Change", yata.deletedChangeEventHandler(yata, uid));
        // Register event handler for YataOp.attributes "set" event
        op.attributes.on("Set", yata.attributesSetEventHandler(yata, uid));
      };
    this.initialContentOps.forEach((op) =>
      addInitialContentOpEventHandlers(this)(op, idOfFn(op))
    );
  }

  private delete(id: string): void {
    this.op(id).delete();
  }

  m1(ids: string[], attributes: Record<string, any>) {
    // Formatting operation
    for (const id of ids) {
      for (const attr in attributes) {
        this.op(id).attributes.set(attr, attributes[attr]);
      }
    }
  }

  m2(...args: m2Args<T>): void {
    // Insertion operation
    this.opMap.pureCreate(...args);
  }

  protected action(
    m2TargetPath: string[],
    m2Timestamp: crdts.CausalTimestamp | null,
    m2Message: crdts.m2Start<m2Args<T>>, // User-defined
    m2TrackedEvents: [string, any][],
    m1TargetPath: string[],
    m1Timestamp: crdts.CausalTimestamp,
<<<<<<< HEAD
    m1Message: Uint8Array
  ): { m1TargetPath: string[]; m1Message: Uint8Array } | null {
    console.log(m2TrackedEvents);
    // m1: attribute change
    // m2: insertion
    // 1. Check if insertion is adjacent to attribute change
    // 2. If it is, then this.receive an attribute change message to the inserted character
    const idOfFormattedOp = m1TargetPath[m1TargetPath.length - 1]; // This is the uid of the op.
    let m2Insertion: YataInsertEvent<string>;
    for (let event of m2TrackedEvents) {
      if (event[0] === "Insert") {
        m2Insertion = event[1] as YataInsertEvent<string>;
      }
    }
    const idOfInsertion = m2Insertion!.uid;
    // Assumptions:
    //  1. the formatted operation had been previously inserted because it just has to be.
    //  2. the m2's found here had effected the local crdt state
    if (this.op(idOfInsertion)!.originId === idOfFormattedOp) {
      // if (this.op(idOfFormattedOp)!.rightId === idOfInsertion) {
      const m1TargetPathReplay = m1TargetPath.slice().concat(["nodeMap"]);
      const attrName = m1TargetPathReplay[1].substring(2);
      // Check if the value of this attribute in this insertion is the same as the one to its left at write time.
      if (
        this.op(idOfInsertion).attributes.get(attrName) ===
        this.op(idOfInsertion).leftAttributesAtInput[attrName]
      ) {
        m1TargetPathReplay[m1TargetPathReplay.length - 2] = idOfInsertion;
        this.receive(m1TargetPathReplay, m1Timestamp, m1Message);
      }
    }
    return { m1TargetPath, m1Message };
  }

  private insert(
    replicaId: string,
    leftIntent: string,
    rightIntent: string,
    content: T,
    leftAttributeEntries: Record<string, any>,
    attributeEntries?: Record<string, any>
  ): string {
    return this.opMap.idOf(
      this.opMap.add(
        replicaId,
        leftIntent,
        rightIntent,
        content,
        leftAttributeEntries,
        attributeEntries
      )
    );
=======
    m1Message: crdts.m1Start<m1Args> // User-defined
  ) {
    // Conflict resolution function
    let newM1 = m1Message;
    for (let [name, event] of m2TrackedEvents) {
      if (name === "Insert") {
        const insertion = (event as YataInsertEvent<string>).newOp;
        const insertionUid = (event as YataInsertEvent<string>).uid;
        if (m1Message.args[0].includes(insertion.originId)) {
          for (const [attrName, _] of Object.entries(m1Message.args[1])) {
            if (insertion.sameFormatAsPrev(attrName)) {
              newM1.args[0] = newM1.args[0].concat([insertionUid]);
            }}}}}
    return { m1TargetPath, m1Message: newM1 };
>>>>>>> cb98553a
  }

  private insert(replicaId: string, leftIntent: string, rightIntent: string, content: T, originAttributeEntries: Record<string, any>, attributeEntries?: Record<string, any>): void {
    this.m2(this.runtime.getReplicaUniqueNumber(), replicaId, leftIntent, rightIntent, content, originAttributeEntries, attributeEntries);
  }

  private changeAttributes(id: string, attributes: Record<string, any>): void {
    this.m1([id], attributes);
  }

  // TODO: Make iterative instead of recursive
  private toArrayNode(
    nodeId: string
  ): { content: T; attributes: Record<string, any> }[] {
    const node = this.op(nodeId);
    if (node.pos === 0) return [];
    const arr = this.toArrayNode(node.leftId);
    if (!node.deleted) {
      const formats: Record<string, any> = {};
      const it = node.attributes.entries();
      let result = it.next();
      while (!result.done) {
        formats[result.value[0] as string] = result.value[1];
        result = it.next();
      }
      arr.push({
        content: node.content,
        attributes: formats,
      });
    }
    return arr;
  }

  private toIdArrayNode(nodeId: string): string[] {
    const node = this.op(nodeId);
    if (node.pos === Number.MAX_VALUE) return [this.END];
    const array = this.toIdArrayNode(node.rightId);
    if (!node.deleted) {
      array.unshift(nodeId);
    }
    return array;
  }

  toIdArray(): string[] {
    const arr = this.toIdArrayNode(this.START);
    return arr;
  }

  op(id: string): YataOp<T> {
    const yataOp = this.opMap.getById(id);
    if (!yataOp) {
      throw new Error(`There is no Yata operation with id ${id}`);
    }
    return yataOp;
  }

  get START(): string {
    return this.start;
  }

  set START(s: string) {
    this.start = s;
  }

  get END(): string {
    return this.end;
  }

  set END(e: string) {
    this.end = e;
  }

  toArray(): { content: T; attributes: Record<string, any> }[] {
    return this.toArrayNode(this.op(this.END).leftId);
  }

  getIdAtIdx(idx: number): string {
    return this.toIdArray()[idx + 1];
  }

  insertByIdx(
    replicaId: string,
    idx: number,
    content: T,
    attributeObj?: Record<string, any>
  ): void {
    let idLeftOfCursor = this.getIdAtIdx(idx - 1); // TODO: Optimize idx to id conversion with a binary tree (rbtree)
    console.log("idx:", idx);
    console.log("idLeftOfCursor:", idLeftOfCursor);
    this.insert(
      replicaId,
      idLeftOfCursor,
      this.op(idLeftOfCursor).rightId,
      content,
      Object.fromEntries([...this.op(idLeftOfCursor).attributes.entries()])!,
      attributeObj
    );
    // if (attributeObj) {
    //     this.changeAttributes(uid, attributeObj);
    // }
  }

  deleteByIdx(idx: number, len: number): void {
    const id1 = this.getIdAtIdx(idx);
    const id2 = this.getIdAtIdx(idx + len);
    let id = id1;
    while (id !== id2) {
      if (!this.op(id).deleted) {
        this.delete(id);
      }
      id = this.op(id).rightId;
    }
  }

  changeAttributeByIdx(
    idx: number,
    len: number,
    attributes: Record<string, any>
  ): void {
    const id1 = this.getIdAtIdx(idx);
    const id2 = this.getIdAtIdx(idx + len);
    let id = id1;
    while (id !== id2) {
      if (!this.op(id).deleted) {
        this.changeAttributes(id, attributes);
      }
      id = this.op(id).rightId;
    }
  }

  getIdxOfId(id: string): number {
    if (id === this.START) return -1;
    const prev = this.getIdxOfId(this.op(id).leftId);
    if (this.op(id).deleted) return prev;
    return 1 + prev;
  }

  toOpArray(): YataOp<T>[] {
    const getOpFn = (id: string) => this.op(id);
    return this.toIdArray().map(getOpFn);
  }

  protected saveSemidirectProductRev(): Uint8Array {
    // Note we also include deleted ids.
    const idArray: string[] = [];
    let op = this.START;
    while (true) {
      idArray.push(op);
      if (op === this.END) break;
      else op = this.opMap.getById(op)!.rightId;
    }
    const saveData = YataSave.create({
      idArray,
    });
    return YataSave.encode(saveData).finish();
  }

  private saveData?: Uint8Array;
  protected loadSemidirectProductRev(saveData: Uint8Array) {
    // Need to wait until postLoad, after opMap is loaded,
    // before loading.
    this.saveData = saveData;
  }

  postLoad() {
    // Set leftId, rightId's based on saved order.
    const message = YataSave.decode(this.saveData!);
    delete this.saveData;
    for (let i = 0; i < message.idArray.length - 1; i++) {
      const left = message.idArray[i];
      const right = message.idArray[i + 1];
      this.opMap.getById(left)!.rightId = right;
      this.opMap.getById(right)!.leftId = left;
    }
  }
}<|MERGE_RESOLUTION|>--- conflicted
+++ resolved
@@ -21,11 +21,13 @@
   public readonly attributesArg: [string, any][];
   static readonly attributesMapCrdtName = "attributes";
   static readonly deletedFlagCrdtName = "deleted";
-  
+
   sameFormatAsPrev(attrName: string) {
-    return this.attributes.get(attrName) === this.originAttributesAtInput[attrName]
-  }
-  
+    return (
+      this.attributes.get(attrName) === this.originAttributesAtInput[attrName]
+    );
+  }
+
   delete(): void {
     this.locallyDeleted = true;
     this._deleted.value = true;
@@ -102,7 +104,15 @@
 }
 
 type m1Args = [ids: string[], attributes: Record<string, any>];
-type m2Args<T> = [uniqueNumber: number, replicaId: string, leftIntent: string, rightIntent: string, content: T, originAttributeEntries: Record<string, any>, attributeEntries?: Record<string, any>];
+type m2Args<T> = [
+  uniqueNumber: number,
+  replicaId: string,
+  leftIntent: string,
+  rightIntent: string,
+  content: T,
+  originAttributeEntries: Record<string, any>,
+  attributeEntries?: Record<string, any>
+];
 
 export class YataLinear<T> extends crdts.SemidirectProductRev<
   YataEventsRecord<T>,
@@ -307,7 +317,7 @@
 
   m2(...args: m2Args<T>): void {
     // Insertion operation
-    this.opMap.pureCreate(...args);
+    this.opMap.pureAdd(...args);
   }
 
   protected action(
@@ -317,60 +327,6 @@
     m2TrackedEvents: [string, any][],
     m1TargetPath: string[],
     m1Timestamp: crdts.CausalTimestamp,
-<<<<<<< HEAD
-    m1Message: Uint8Array
-  ): { m1TargetPath: string[]; m1Message: Uint8Array } | null {
-    console.log(m2TrackedEvents);
-    // m1: attribute change
-    // m2: insertion
-    // 1. Check if insertion is adjacent to attribute change
-    // 2. If it is, then this.receive an attribute change message to the inserted character
-    const idOfFormattedOp = m1TargetPath[m1TargetPath.length - 1]; // This is the uid of the op.
-    let m2Insertion: YataInsertEvent<string>;
-    for (let event of m2TrackedEvents) {
-      if (event[0] === "Insert") {
-        m2Insertion = event[1] as YataInsertEvent<string>;
-      }
-    }
-    const idOfInsertion = m2Insertion!.uid;
-    // Assumptions:
-    //  1. the formatted operation had been previously inserted because it just has to be.
-    //  2. the m2's found here had effected the local crdt state
-    if (this.op(idOfInsertion)!.originId === idOfFormattedOp) {
-      // if (this.op(idOfFormattedOp)!.rightId === idOfInsertion) {
-      const m1TargetPathReplay = m1TargetPath.slice().concat(["nodeMap"]);
-      const attrName = m1TargetPathReplay[1].substring(2);
-      // Check if the value of this attribute in this insertion is the same as the one to its left at write time.
-      if (
-        this.op(idOfInsertion).attributes.get(attrName) ===
-        this.op(idOfInsertion).leftAttributesAtInput[attrName]
-      ) {
-        m1TargetPathReplay[m1TargetPathReplay.length - 2] = idOfInsertion;
-        this.receive(m1TargetPathReplay, m1Timestamp, m1Message);
-      }
-    }
-    return { m1TargetPath, m1Message };
-  }
-
-  private insert(
-    replicaId: string,
-    leftIntent: string,
-    rightIntent: string,
-    content: T,
-    leftAttributeEntries: Record<string, any>,
-    attributeEntries?: Record<string, any>
-  ): string {
-    return this.opMap.idOf(
-      this.opMap.add(
-        replicaId,
-        leftIntent,
-        rightIntent,
-        content,
-        leftAttributeEntries,
-        attributeEntries
-      )
-    );
-=======
     m1Message: crdts.m1Start<m1Args> // User-defined
   ) {
     // Conflict resolution function
@@ -383,13 +339,31 @@
           for (const [attrName, _] of Object.entries(m1Message.args[1])) {
             if (insertion.sameFormatAsPrev(attrName)) {
               newM1.args[0] = newM1.args[0].concat([insertionUid]);
-            }}}}}
+            }
+          }
+        }
+      }
+    }
     return { m1TargetPath, m1Message: newM1 };
->>>>>>> cb98553a
-  }
-
-  private insert(replicaId: string, leftIntent: string, rightIntent: string, content: T, originAttributeEntries: Record<string, any>, attributeEntries?: Record<string, any>): void {
-    this.m2(this.runtime.getReplicaUniqueNumber(), replicaId, leftIntent, rightIntent, content, originAttributeEntries, attributeEntries);
+  }
+
+  private insert(
+    replicaId: string,
+    leftIntent: string,
+    rightIntent: string,
+    content: T,
+    originAttributeEntries: Record<string, any>,
+    attributeEntries?: Record<string, any>
+  ): void {
+    this.m2(
+      this.runtime.getReplicaUniqueNumber(),
+      replicaId,
+      leftIntent,
+      rightIntent,
+      content,
+      originAttributeEntries,
+      attributeEntries
+    );
   }
 
   private changeAttributes(id: string, attributes: Record<string, any>): void {
