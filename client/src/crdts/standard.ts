import { CausalTimestamp } from "../network";
import {
  MultRegisterMessage,
  CounterPureBaseMessage,
} from "../../generated/proto_compiled";
import {
  LwwRegister,
  MultRegisterBase,
  NumberState,
  CounterPureBase,
  CounterEventsRecord,
  MultEventsRecord,
} from "./basic_crdts";
import {
  CompositeCrdt,
  Crdt,
  CrdtEvent,
  CrdtEventsRecord,
  CrdtParent,
  PrimitiveCrdt,
} from "./crdt_core";
import { SemidirectProduct } from "./semidirect";
import { makeEventAdder } from "./mixins/mixin";
import { LocallyResettableState, ResetWrapClass } from "./resettable";
import { Resettable, StrongResettable } from "./mixins";
import {
  arrayAsString,
  DefaultElementSerializer,
  ElementSerializer,
  Optional,
  OptionalSerializer,
  stringAsArray,
} from "./utils";
import { WeakValueMap } from "../utils/weak_value_map";

// interface NumberEventsRecord extends CounterEventsRecord, MultEventsRecord {}

interface NumberEventsRecord extends CounterEventsRecord, MultEventsRecord {}

export interface INumber extends Crdt<NumberEventsRecord> {
  add(toAdd: number): void;
  mult(toMult: number, affectConcurrentAdds?: boolean): void;
  readonly value: number;
}

export class NumberBase
  extends SemidirectProduct<NumberState, NumberEventsRecord>
  implements INumber {
  private addCrdt: CounterPureBase;
  private multCrdt: MultRegisterBase;
  constructor(initialValue: number = 0) {
    super(false);
    this.addCrdt = new CounterPureBase(0);
    this.multCrdt = new MultRegisterBase(0);
    super.setup(this.addCrdt, this.multCrdt, new NumberState(initialValue));
    this.addCrdt.on("Add", (event) =>
      super.emit("Add", { ...event, caller: this })
    );
    this.multCrdt.on("Mult", (event) =>
      super.emit("Mult", { ...event, caller: this })
    );
  }

  protected action(
    _m2TargetPath: string[],
    _m2Timestamp: CausalTimestamp | null,
    m2Message: Uint8Array,
    _m1TargetPath: string[],
    _m1Timestamp: CausalTimestamp,
    m1Message: Uint8Array
  ): { m1TargetPath: string[]; m1Message: Uint8Array } | null {
    let m2Decoded = MultRegisterMessage.decode(m2Message);
    let m1Decoded = CounterPureBaseMessage.decode(m1Message);
    let acted = CounterPureBaseMessage.create({
      toAdd: m2Decoded.toMult * m1Decoded.toAdd,
    });
    return {
      m1TargetPath: [],
      m1Message: CounterPureBaseMessage.encode(acted).finish(),
    };
  }

  add(toAdd: number) {
    this.addCrdt.add(toAdd);
  }

  mult(toMult: number) {
    this.multCrdt.mult(toMult);
  }

  multAsAdd(toMult: number) {
    // Perform an equivalent add
    this.add(toMult * this.value - this.value);
  }

  get value(): number {
    return this.state.internalState.value;
  }
}

const AddNumberEvents = makeEventAdder<NumberEventsRecord>();

export class NumberCrdt
  extends AddNumberEvents(ResetWrapClass(NumberBase))
  implements INumber, Resettable {
  constructor(initialValue: number = 0) {
    super(initialValue);
    this.original.on("Add", (event) =>
      this.emit("Add", { ...event, caller: this })
    );
    this.original.on("Mult", (event) =>
      this.emit("Mult", { ...event, caller: this })
    );
  }
  add(toAdd: number): void {
    this.original.add(toAdd);
  }

  mult(toMult: number) {
    this.original.mult(toMult);
  }

  multAsAdd(toMult: number) {
    this.original.multAsAdd(toMult);
  }
  get value(): number {
    return this.original.value;
  }
}
// TODO: StrongResettable

//
// function positiveMod(a: number, b: number) {
//     if (a >= 0) return a % b;
//     else return b - ((-a) % b);
// }
//
// class OrthogonalRotationInternal implements CrdtInternal<[number, boolean]> {
//     create(initialData?: [number, boolean]): [number, boolean] {
//         if (initialData === undefined) return [0, false];
//         else return initialData;
//     }
//     prepare(operation: number, _state: [number, boolean], _replicaId: any) {
//         return positiveMod(operation, 2*Math.PI);
//     }
//     effect(message: number, state: [number, boolean], _replicaId: any, _timestamp: CausalTimestamp): [[number, boolean], number] {
//         return [[positiveMod(state[0] + message, 2*Math.PI), state[1]], message];
//     }
//     static instance = new OrthogonalRotationInternal();
// }
//
// class OrthogonalReflectionInternal implements CrdtInternal<[number, boolean]> {
//     create(_initialData?: [number, boolean]): [number, boolean] {
//         throw new Error("Not implemented");
//     }
//     prepare(operation: string, _state: [number, boolean], _replicaId: any) {
//         if (operation !== "reflect") throw new Error("Unrecognized operation: " + operation);
//         return "reflect";
//     }
//     effect(message: string, state: [number, boolean], _replicaId: any, _timestamp: CausalTimestamp): [[number, boolean], string] {
//         if (message !== "reflect") throw new Error("Unrecognized message: " + message);
//         // Reflection operation is multiplying on the left,
//         // so to put it in canonical form (g1, g2), we have to
//         // commute it with the current g1 (rotation) value by
//         // acting on it.
//         return [[positiveMod(-state[0], 2*Math.PI), !state[1]], "reflect"];
//     }
//     static instance = new OrthogonalReflectionInternal();
// }
//
// /**
//  * Crdt for the 2-dimensional orthogonal group, which allows
//  * rotations and reflections (about the origin) of an object in the
//  * plane.  Example usage: rotating and reflecting objects in
//  * Powerpoint.
//  *
//  * State is stored as the canonical element of the semidirect
//  * product group, i.e., in the form (g1, g2) for g1 in the rotation
//  * group (reals mod 2pi) and g2 in the reflection group (booleans
//  * with true for 1 and false for 0).
//  */
// export class OrthogonalCrdt extends DefaultResettableCrdt<SemidirectState<[number, boolean]>> {
//     static semidirectInstance = new SemidirectInternal<[number, boolean]>(
//         OrthogonalRotationInternal.instance, OrthogonalReflectionInternal.instance,
//         (_m2: string, m1: number) => -m1, 1
//     );
//     constructor(id: any, runtime: CrdtRuntime,
//             initialValue: [number, boolean] = [0, false],
//             resetValue: [number, boolean] = [0, false]) {
//         super(id, OrthogonalCrdt.semidirectInstance, resetValue, runtime, initialValue);
//     }
//     /**
//      * Angle is in radians CCW.
//      */
//     rotate(angle: number) {
//         this.applyOp([1, angle]);
//     }
//     reflectHorizontalAxis() {
//         this.applyOp([2, "reflect"]);
//     }
//     reflectVerticalAxis() {
//         this.reflect(Math.PI/2);
//     }
//     reflect(angleAxis: number) {
//         this.startTransaction();
//         this.rotate(-angleAxis);
//         this.reflectHorizontalAxis();
//         this.rotate(angleAxis);
//         this.endTransaction();
//     }
//     /**
//      * The current state is given by: reflect across the x-axis
//      * if reflected is true, then rotate by angle (CCW, in radians).
//      */
//      get reflected(): boolean {
//          return this.originalStateResettable.internalState[1];
//      }
//      /**
//       * The current state is given by: reflect across the x-axis
//       * if reflected is true, then rotate by angle (CCW, in radians).
//       */
//      get angle(): number {
//          return this.originalStateResettable.internalState[0];
//      }
//      /**
//       * [reflected, angle]
//       */
//      get value(): [number, boolean] {
//          return [this.angle, this.reflected];
//      }
//      /**
//       * Performs an equivalent reset-then-set.
//       */
//      set value(newValue: [number, boolean]) {
//          this.startTransaction();
//          this.reset();
//          this.rotate(newValue[0]);
//          if (newValue[1]) this.reflectHorizontalAxis();
//          this.endTransaction();
//      }
//      // TODO: matrix versions of get and set.
//      // /**
//      //  * @return The current transformation as a 2x2 orthogonal
//      //  * matrix.
//      //  */
//      // get matrix(): [[number, number], [number, number]] {
//      //
//      // }
//
//     protected translateDescriptionsResettable(_descriptions: Array<[number | string, number]>) {
//         // TODO.  Just returns the resulting state for now.
//         return this.value;
//         // if (descriptions.length === 2) {
//         //     // Transaction due to set value, return the resulting state
//         //     return ["set", descriptions[1][1]];
//         // }
//         // let description = descriptions[0];
//         // if (description[0] === 1) return ["add", description[1]];
//         // else if (description[0] === 1) return ["mult", description[1]];
//         // else return [description[0] as string, this.value]; // resets
//     }
// }

// TODO: move to basic_crdts; use in benchmarks
export class NoopState implements LocallyResettableState {
  resetLocalState(): void {}
  static instance = new NoopState();
}

export class NoopCrdt
  extends PrimitiveCrdt<NoopState>
  implements Resettable, StrongResettable {
  constructor() {
    super(NoopState.instance);
  }
  noop() {
    this.send(new Uint8Array());
  }
  protected receivePrimitive(
    _timestamp: CausalTimestamp,
    message: Uint8Array
  ): void {
    if (message.length !== 0)
      throw new Error("Unexpected nontrivial message for NoopCrdt");
  }
  reset() {}
  strongReset() {}

  canGC() {
    return true;
  }
}

export interface FlagEventsRecord extends CrdtEventsRecord {
  Enable: CrdtEvent;
  Disable: CrdtEvent;
}

// TODO: remove old boolean return values (everywhere) from receive

export interface IFlag extends Crdt<FlagEventsRecord> {
  enable(): void;
  disable(): void;
  enabled: boolean;
  value: boolean;
}

// TODO: makeEventAdder: preserve constructor args
const AddFlagEvents = makeEventAdder<FlagEventsRecord>();

export class EnableWinsFlag
  extends AddFlagEvents(ResetWrapClass(NoopCrdt, true, false))
  implements IFlag, Resettable {
  constructor() {
    super();
    this.on("Reset", (event) => this.emit("Disable", { ...event }));
    this.original.on("Change", (event) =>
      this.emit("Enable", { ...event, caller: this })
    );
  }

  enable() {
    this.original.noop();
  }
  disable() {
    this.reset();
  }
  // strongDisable() {
  //   this.strongReset();
  // }

  get enabled(): boolean {
    return !this.state.isHistoryEmpty();
  }
  set enabled(newValue: boolean) {
    if (newValue) this.enable();
    else this.disable();
  }
  get value() {
    return this.enabled;
  }
  set value(newValue: boolean) {
    this.enabled = newValue;
  }
}

export class DisableWinsFlag
  extends AddFlagEvents(ResetWrapClass(NoopCrdt, true, false))
  implements IFlag, Resettable {
  constructor() {
    super();
    this.on("Reset", (event) => this.emit("Enable", { ...event }));
    this.original.on("Change", (event) =>
      this.emit("Disable", { ...event, caller: this })
    );
  }

  enable() {
    this.reset();
  }
  disable() {
    this.original.noop();
  }
  // strongDisable() {
  //   this.strongReset();
  // }
  get enabled(): boolean {
    return this.state.isHistoryEmpty();
  }
  set enabled(newValue: boolean) {
    if (newValue) this.enable();
    else this.disable();
  }
  get value() {
    return this.enabled;
  }
  set value(newValue: boolean) {
    this.enabled = newValue;
  }
}

export interface MapEvent<K, V> extends CrdtEvent {
  readonly key: K;
  readonly value: V;
}

export interface LazyMapEventsRecord<K, C extends Crdt>
  extends CrdtEventsRecord {
  ValueChange: MapEvent<K, C>;
}

// TODO: rename ValueChange event, because it is not
// necessarily equal to the child throwing a Change event?
// Unless we move Change events to Crdt, which seems
// like a good idea.  I.e. they correspond to message
// delivery.

// TODO: resettable if C is resettable?
// TODO: strong resets if C is resettable?
// TODO: weak value map, to allow GC even when
// flag is not passed.

export class LazyMap<K, C extends Crdt>
  extends Crdt<LazyMapEventsRecord<K, C>>
  implements CrdtParent {
  private readonly internalMap: Map<string, C> = new Map();
  private readonly backupMap: WeakValueMap<string, C> = new WeakValueMap();
  /**
   * TODO: a map with all keys present, with their values
   * initialized to default values (and possibly GC'd and
   * re-initialized as needed).  Like Apache Common's
   * LazyMap.
   *
   * Map keys and their serializer/deserializer are handled as in
   * GSetCrdt.
   *
   * Map values are constrained to be Crdts of a type
   * determined at construction, via the valueConstructor
   * function (see below).  To set the value at a key,
   * you must first initialize it using initKey() or
   * getForce(), then portion operations on the resulting
   * value Crdt, which can be obtained via get() or getForce().
   * Intuitively, this constrains the map values to be
   * "by-value" instead of "by-reference": it does not
   * make sense to use an existing Crdt reference as a
   * map value (although see TODO: register maps for a way
   * around this), but you can copy a desired value into
   * a map value by performing operations on the
   * initialized Crdt.  However, getting a map value always
   * returns the same Crdt reference, so operations on it
   * are reflected in the map.
   *
   * @param valueConstructor A function used to initialize
   * value Crdts when initKey() or getForce() is called on
   * their key.  The Crdt must have given the parent and id.
   * In the simplest usage, this function just calls C's
   * constructor with the given parent and id, and default
   * values otherwise (independent of key).
   * If desired,
   * the result can instead depend on key (e.g., using
   * varying subclasses of C, or performing local operations
   * to drive the Crdt to a desired state depending on K).
   * However, the result must be identical on all replicas,
   * even if they are in different global states.  The
   * easiest way to ensure this is to have the result be
   * a function of the given arguments only.
   *
   * @param gcValues If true, value Crdt's that are garbage
   * collectible (canGC() is true) will occasionally be deleted
   * from this map's explicit keys to save space, later being
   * recreated with valueConstructor if necessary.  This is only safe
   * if value Crdt's and their descendants are never stored by-reference
   * across event loops.
   */
  constructor(
    private readonly valueConstructor: (key: K) => C,
    private readonly keySerializer: ElementSerializer<K> = DefaultElementSerializer.getInstance(),
    private readonly gcValues = false
  ) {
    super();
  }

  private keyAsString(key: K) {
    return arrayAsString(this.keySerializer.serialize(key));
  }
  private stringAsKey(str: string) {
    return this.keySerializer.deserialize(stringAsArray(str), this.runtime);
  }

  get(key: K): C {
    return this.getInternal(key, this.keyAsString(key))[0];
  }

  private getInternal(
    key: K,
    keyString: string
  ): [value: C, nontrivial: boolean] {
    let value = this.internalMap.get(keyString);
    if (value === undefined) {
      // Check the backup map
      value = this.backupMap.get(keyString);
      if (value === undefined) {
        // Create it, but only in the backup map,
        // since it is currently GC-able
        value = this.valueConstructor(key);

        this.childBeingAdded = value;
        value.init(keyString, this);
        this.childBeingAdded = undefined;

        this.backupMap.set(keyString, value);
      }
      return [value, false];
    } else return [value, true];
  }

  private childBeingAdded?: C;
  onChildInit(child: Crdt) {
    if (child != this.childBeingAdded) {
      throw new Error(
        "this was passed to Crdt.init as parent externally" +
          " (GMap manages its own children - they are its values)"
      );
    }
  }

  protected receiveInternal(
    targetPath: string[],
    timestamp: CausalTimestamp,
    message: Uint8Array
  ): void {
    // Message for a child
    let keyString = targetPath[targetPath.length - 1];
    let key = this.stringAsKey(keyString);
    let [value, nontrivialStart] = this.getInternal(key, keyString);
    targetPath.length--;
    value.receive(targetPath, timestamp, message);
    this.emit("ValueChange", {
      key,
      value,
      caller: this,
      timestamp,
    });
<<<<<<< HEAD
    // Dispatch a generic Change event
    this.emit("Change", {
      caller: this,
      timestamp: timestamp,
    });
    // If the value became GC-able, move it to the
    // backup map
    if (nontrivialStart && value.canGC()) {
      this.internalMap.delete(keyString);
      this.backupMap.set(keyString, value);
    }
    // If the value became nontrivial, move it to the
    // main map
    else if (!nontrivialStart && !value.canGC()) {
      this.backupMap.delete(keyString);
      this.internalMap.set(keyString, value);
=======
    if (this.gcValues) {
      // Schedule a later check for garbage collection
      if (this.pendingGCs.size === 0) {
        // TODO: less aggressive strategy?
        setTimeout(() => this.tryGC(), 0);
      }
      this.pendingGCs.add(keyString);
>>>>>>> 162a4eeb
    }
  }

  // TODO: hack for MapCrdt; remove later
  receiveLocal(
    key: K,
    targetPath: string[],
    timestamp: CausalTimestamp,
    message: Uint8Array
  ) {
    this.receive([...targetPath, this.keyAsString(key)], timestamp, message);
  }

  // TODO: ChangeEvent's whenever children are changed

  getDescendant(targetPath: string[]): Crdt {
    if (targetPath.length === 0) return this;

    let keyString = targetPath[targetPath.length - 1];
    let value = this.getInternal(this.stringAsKey(keyString), keyString)[0];
    targetPath.length--;
    return value.getDescendant(targetPath);
  }

  // TODO: map helper methods?

  /**
   * Returns a Map of all entries that are explicitly
   * present in this LazyMap.  All other entries
   * all implicitly given by their initial states.
   * @return [description]
   */
  explicitEntries(): Map<K, C> {
    let ans = new Map<K, C>();
    for (let entry of this.internalMap.entries()) {
      ans.set(this.stringAsKey(entry[0]), entry[1]);
    }
    for (let entry of this.backupMap.entries()) {
      ans.set(this.stringAsKey(entry[0]), entry[1]);
    }
    return ans;
  }

  explicitKeys(): Set<K> {
    let ans = new Set<K>();
    for (let keyString of this.internalMap.keys()) {
      ans.add(this.stringAsKey(keyString));
    }
    for (let entry of this.backupMap.entries()) {
      ans.add(this.stringAsKey(entry[0]));
    }
    return ans;
  }

  explicitValues() {
    let ans: C[] = [];
    for (let value of this.internalMap.values()) {
      ans.push(value);
    }
    for (let entry of this.backupMap.entries()) {
      ans.push(entry[1]);
    }
    return ans;
  }

  get explicitSize(): number {
    // TODO: make run in constant time?  Or remove this method?
    return this.internalMap.size + this.backupMap.entries().length;
  }

  canGC() {
    return this.internalMap.size === 0;
  }
}

export interface SetEvent<T> extends CrdtEvent {
  readonly element: T;
}

export interface SetEventsRecord<T> extends CrdtEventsRecord {
  SetAdd: SetEvent<T>;
  SetDelete: SetEvent<T>;
}

export class AddWinsSet<T>
  extends CompositeCrdt<SetEventsRecord<T>>
  implements Resettable {
  private readonly flagMap: LazyMap<T, EnableWinsFlag>;
  /**
   * Add-wins set with elements of type T.
   *
   * The default serializer behaves as follows.  string, number,
   * undefined, and null types are stored
   * by-value, as in ordinary JS Set's, so that different
   * instances of the same value are identified
   * (even if they are added by different
   * replicas).  Crdt types are stored
   * by-reference, as they would be in ordinary JS set's,
   * with replicas of the same Crdt being identified
   * (even if they are added by different replicas).
   * Other types are serialized using BSON (via
   * https://github.com/mongodb/js-bson).  Note this means
   * that they will effectively be sent by-value to other
   * replicas, but on each replica, they are treated by reference,
   * following JS's usual set semantics.
   */
  constructor(
    elementSerializer: ElementSerializer<T> = DefaultElementSerializer.getInstance()
  ) {
    super();
    this.flagMap = this.addChild(
      "1",
      new LazyMap(() => new EnableWinsFlag(), elementSerializer, true)
    );
    this.flagMap.on("ValueChange", (event) => {
      let type: "SetAdd" | "SetDelete" = event.value.enabled
        ? "SetAdd"
        : "SetDelete";
      this.emit(type, {
        element: event.key,
        caller: this,
        timestamp: event.timestamp,
      });
    });
  }

  add(value: T) {
    this.flagMap.get(value).enable();
  }

  delete(value: T) {
    this.flagMap.get(value).disable();
  }

  // TODO: optimize (just one message)
  reset(): void {
    for (let value of this.flagMap.explicitValues()) {
      value.disable();
    }
  }

  // TODO: replace this with general receiveLocal way
  // once that's implemented
  receiveAdd(value: T, timestamp: CausalTimestamp) {
    this.flagMap.receiveLocal(
      value,
      [SemidirectProduct.crdt2Name],
      timestamp,
      new Uint8Array()
    );
  }

  // strongRemove(value: T) {
  //   let flag = this.flagMap.get(value);
  //   if (flag) flag.strongDisable();
  // }
  //
  // strongDelete(value: T) {
  //   this.strongRemove(value);
  // }

  has(value: T) {
    return this.flagMap.get(value).enabled;
  }

  get value(): Set<T> {
    let set = new Set<T>();
    for (let entry of this.flagMap.explicitEntries().entries()) {
      if (entry[1].enabled) set.add(entry[0]);
    }
    return set;
  }

  values() {
    return this.value.values();
  }

  get size(): number {
    // TODO: optimize.  This should take constant time.
    return this.value.size;
  }

  // TODO: other helper methods?
}

// TODO: strong resets (individual elements and whole map,
// by deferring to child LazyMap).

// TODO: RemoveWinsSet
// TODO: LwwSet?

export interface KeyEvent<K> extends CrdtEvent {
  key: K;
}

export interface MapEventsRecord<K, C extends Crdt> extends CrdtEventsRecord {
  ValueChange: MapEvent<K, C>;
  KeyAdd: KeyEvent<K>;
  KeyDelete: KeyEvent<K>;
}

// TODO: garbage collection

export class MapCrdt<K, C extends Crdt & Resettable>
  extends CompositeCrdt<MapEventsRecord<K, C>>
  implements Resettable {
  private readonly keySet: AddWinsSet<K>;
  private readonly valueMap: LazyMap<K, C>;
  /**
   * TODO.
   *
   * TODO: make key revivals from concurrent ops optional.
   * When off, should have no performance/memory footprint.
   * Remark that key deletion semantics is add-wins.
   * Also: if allow value strong resets, current approach would
   * report ops concurrent to them as reviving the key,
   * since we don't know what effect they have on the Crdt
   * (although strong deletes are okay because they will
   * also kill the key set operation).
   *
   * TODO: garbage collection?  Can we ever release the
   * reference to a deleted value, e.g., using weakrefs?
   *
   * @param gcValues If true, value Crdt's that are garbage
   * collectible (canGC() is true) will occasionally be deleted
   * from this map's explicit keys to save space, later being
   * recreated with valueConstructor if necessary.  This is only safe
   * if value Crdt's and their descendants are never stored by-reference
   * across event loops.
   */
  constructor(
    valueConstructor: (key: K) => C,
    keySerializer: ElementSerializer<K> = DefaultElementSerializer.getInstance(),
    gcValues = false
  ) {
    super();
    this.keySet = this.addChild("1", new AddWinsSet(keySerializer));
    this.valueMap = this.addChild(
      "2",
      new LazyMap(valueConstructor, keySerializer, gcValues)
    );
    this.keySet.on("SetAdd", (event) =>
      this.emit("KeyAdd", {
        key: event.element,
        caller: this,
        timestamp: event.timestamp,
      })
    );
    this.keySet.on("SetDelete", (event) =>
      this.emit("KeyDelete", {
        key: event.element,
        caller: this,
        timestamp: event.timestamp,
      })
    );
    this.valueMap.on("ValueChange", (event) =>
      this.emit("ValueChange", { ...event, caller: this })
    );
    // TODO: note events might correspond to actual changes,
    // it might have been re-added or just received an op.
    // Can we fix this?
    this.valueMap.on("ValueChange", (event) =>
      this.keySet.receiveAdd(event.key, event.timestamp)
    );
  }
  // TODO: strong delete and reset.

  get(key: K): C | undefined {
    if (this.has(key)) return this.valueMap.get(key);
    else return undefined;
  }

  /**
   * Gets the value at key even if it is not
   * present in the map, (re-)initializing it
   * if necessary.
   *
   * TODO: delete this method?
   * TODO: analogous iterator methods?
   */
  getIncludeDeleted(key: K): C {
    return this.valueMap.get(key);
  }

  /**
   * Return the value at key, adding it if needed.
   * @param  key [description]
   * @return     [description]
   */
  getForce(key: K): C {
    if (!this.has(key)) this.addKey(key);
    return this.get(key)!;
  }

  has(key: K): boolean {
    return this.keySet.has(key);
  }

  delete(key: K) {
    // TODO: return whether actually deleted?  Semantically difficult.
    this.valueMap.get(key).reset();
    this.keySet.delete(key);
  }

  /**
   * Makes key present in the map.
   */
  addKey(key: K) {
    this.keySet.add(key);
  }

  // TODO: optimize if possible (pure resets)?
  // TODO: move the reset-all-values function to
  // LazyMap, if it has Resettable values?
  // (In that case this is just the generic
  // CompositeCrdt reset.)
  reset() {
    for (let value of this.valueMap.explicitValues()) {
      value.reset();
    }
    this.keySet.reset();
  }

  keys() {
    return this.keySet.values();
  }

  values() {
    return this.value.values();
  }

  get size(): number {
    return this.keySet.size;
  }

  get value(): Map<K, C> {
    let result = new Map<K, C>();
    for (let key of this.keys()) {
      result.set(key, this.valueMap.get(key));
    }
    return result;
  }

  // TODO: other map methods (e.g. symbol iterator)
  // TODO: strong-resets (keys, values, whole thing)
  // TODO: preserve-state delete?
}

// // TODO: refactor
// export interface NewCrdtEvent<C extends Crdt> extends CrdtEvent {
//   readonly newCrdt: C;
// }
//
// export interface RuntimeCrdtEventsRecord<C extends Crdt>
//   extends CrdtEventsRecord {
//   NewCrdt: NewCrdtEvent<C>;
// }
//
// export class RuntimeCrdtGenerator<C extends Crdt> extends Crdt<
//   RuntimeCrdtEventsRecord<C>
// > {
//   private readonly generator: (
//     parent: Crdt,
//     id: string,
//     message: Uint8Array
//   ) => C;
//   /**
//    * Use this class to generate Crdt's dynamically at
//    * runtime.  Specifically, when this.generate(message)
//    * is called, all replicas will call generator(message)
//    * and return the generated Crdt via a NewCrdtEvent.
//    * To ensure eventual consistency, generator must
//    * give the same result on all replicas even if they are
//    * in different states; the simplest way to ensure
//    * this is for the result to depend only on the given
//    * message.
//    *
//    * Notes:
//    * - generator must use the given parent and id for its
//    * generated Crdt.  parent will be this.
//    * - generator should not call operations on its Crdt,
//    * since those will happen at every replica, hence take
//    * effect once per replica.  Instead, either do the operations
//    * you want to do only on the replica that called
//    * this.generate(), or use local operations in generator
//    * (TODO: not yet implemented).
//    * - You'll probably want to store the generated Crdt's
//    * somewhere to keep track of them.  If you store them
//    * in a Crdt collection (e.g., an AddWinsSet), make sure
//    * to add them only on the replica that called
//    * this.generate(), or use local operations on the collection
//    * (TODO: not yet implemented).  Otherwise, every replica
//    * will cause an add operation.  On the flipside, if
//    * you store them in a non-Crdt collection (e.g., a JS Set),
//    * make sure to add them on every replica.
//    *
//    * MapCrdt and LazyMap offer similar but less flexible behavior:
//    * initializing a map key creates a value Crdt dynamically.
//    * Unlike those classes, this class does not constrain
//    * the initialization data to be a unique (not previously
//    * initialized) key, and it does not store the resulting
//    * Crdt anywhere.
//    */
//   constructor(
//     parentOrRuntime: Crdt | CrdtRuntime,
//     id: string,
//     generator: (parent: Crdt, id: string, message: Uint8Array) => C
//   ) {
//     super(parentOrRuntime, id, {});
//     this.generator = generator;
//   }
//
//   // Used to return our own generated Crdt's in generate().
//   private lastGenerated?: C;
//
//   generate(message: Uint8Array): C {
//     let genMessage = RuntimeGeneratorMessage.create({
//       message: message,
//       uniqueId: this.runtime.getUniqueString(),
//     });
//     super.send(RuntimeGeneratorMessage.encode(genMessage).finish());
//     return this.lastGenerated!;
//   }
//
//   protected receiveInternal(timestamp: CausalTimestamp, message: Uint8Array): boolean {
//       let decoded = RuntimeGeneratorMessage.decode(message);
//       let newCrdt = this.generator(this, decoded.uniqueId, decoded.message);
//       this.emit("NewCrdt", { caller: this, timestamp, newCrdt });
//       if (timestamp.isLocal()) this.lastGenerated = newCrdt;
//       return false;
//   }
// }

export interface LwwMapEventsRecord<K, V> extends CrdtEventsRecord {
  //KeyAdd: MapEvent<K, V>; // TODO
  KeyDelete: KeyEvent<K>;
  ValueChange: MapEvent<K, V>; // TODO: include old value?
}

export class LwwMap<K, V>
  extends CompositeCrdt<LwwMapEventsRecord<K, V>>
  implements Resettable {
  private readonly internalMap: LazyMap<K, LwwRegister<Optional<V>>>;
  /**
   * A map in which the value associated to each key follows
   * last-writer-wins (LWW) semantics, i.e., the current
   * value will be the causally maximal value with the
   * highest timestamp.  However, deleting keys follows
   * add-wins semantics, for memory efficiency (TODO).
   *
   * TODO: usual comment about serializers.  Applies to
   * both keys and values.
   */
  constructor(
    keySerializer: ElementSerializer<K> = DefaultElementSerializer.getInstance(),
    valueSerializer: ElementSerializer<V> = DefaultElementSerializer.getInstance()
  ) {
    super();
    // Any register value present in the map will
    // have its value set to V; however, LwwRegister
    // requires us to provide an initial value.
    // We just pass null and cast it to V.
    this.internalMap = this.addChild(
      "1",
      new LazyMap(
        () =>
          new LwwRegister(
            Optional.empty(),
            new OptionalSerializer(valueSerializer)
          ),
        keySerializer,
        true
      )
    );

    // TODO: use LwwRegister's LwwEvent's instead
    // so we can report old value & whether the
    // value is new
    this.internalMap.on("ValueChange", (event) => {
      if (!event.value.value.isPresent) {
        // The key was deleted (value was reset)
        this.emit("KeyDelete", {
          caller: this,
          timestamp: event.timestamp,
          key: event.key,
        });
      } else {
        this.emit("ValueChange", {
          caller: this,
          timestamp: event.timestamp,
          key: event.key,
          value: event.value.value.get(),
        });
      }
    });

    // TODO: events
    // this.internalMap.on("KeyAdd", (event) => {
    //   event.value.on("Lww", (innerEvent) => {
    //     // TODO: remove listeners if GC'd
    //     if (innerEvent.value === undefined) {
    //       this.emit("KeyDelete", {
    //         caller: this,
    //         timestamp: innerEvent.timestamp,
    //         key: event.key,
    //       });
    //     } else {
    //       this.emit("ValueChange", {
    //         caller: this,
    //         timestamp: innerEvent.timestamp,
    //         key: event.key,
    //         value: innerEvent.value!,
    //       });
    //     }
    //   });
    //   this.emit("KeyAdd", {
    //     caller: this,
    //     timestamp: event.timestamp,
    //     key: event.key,
    //     value: event.value.value!,
    //   });
    // });
  }

  get(key: K): V | undefined {
    if (!this.has(key)) return undefined;
    else return this.internalMap.get(key).value.get();
  }

  has(key: K): boolean {
    // TODO: way to optimize checking if the value is
    // not present?  Currently this creates the value
    // and will then immediately GC it.
    return this.internalMap.get(key).value.isPresent;
  }

  set(key: K, value: V) {
    this.internalMap.get(key).value = Optional.of(value);
  }

  delete(key: K) {
    this.internalMap.get(key).reset();
  }

  keys() {
    let keys: K[] = [];
    for (let key of this.internalMap.explicitKeys()) {
      if (this.has(key)) keys.push(key);
    }
    return keys.values();
  }

  values() {
    let values: V[] = [];
    for (let crdt of this.internalMap.explicitValues()) {
      if (crdt.value.isPresent) values.push(crdt.value.get());
    }
    return values.values();
  }

  entries() {
    let entries: [K, V][] = [];
    for (let entry of this.internalMap.explicitEntries().entries()) {
      if (entry[1].value.isPresent)
        entries.push([entry[0], entry[1].value.get()]);
    }
    return entries.values();
  }

  get size(): number {
    // TODO: optimize.  This should take constant time.
    let ans = 0;
    for (let key of this.internalMap.explicitKeys()) {
      if (this.has(key)) ans++;
    }
    return ans;
  }

  reset() {
    // TODO: optimize (just one message)
    for (let crdt of this.internalMap.explicitValues()) {
      crdt.reset();
    }
  }
}

// TODO: set/map return things: can't use set for values in case of duplicates? (what do Set/Map do?)<|MERGE_RESOLUTION|>--- conflicted
+++ resolved
@@ -521,12 +521,7 @@
       caller: this,
       timestamp,
     });
-<<<<<<< HEAD
-    // Dispatch a generic Change event
-    this.emit("Change", {
-      caller: this,
-      timestamp: timestamp,
-    });
+
     // If the value became GC-able, move it to the
     // backup map
     if (nontrivialStart && value.canGC()) {
@@ -538,15 +533,6 @@
     else if (!nontrivialStart && !value.canGC()) {
       this.backupMap.delete(keyString);
       this.internalMap.set(keyString, value);
-=======
-    if (this.gcValues) {
-      // Schedule a later check for garbage collection
-      if (this.pendingGCs.size === 0) {
-        // TODO: less aggressive strategy?
-        setTimeout(() => this.tryGC(), 0);
-      }
-      this.pendingGCs.add(keyString);
->>>>>>> 162a4eeb
     }
   }
 
