--- conflicted
+++ resolved
@@ -593,11 +593,7 @@
     for (let i = 0; i < decoded.messageSenders.length; i++) {
       if (i !== 0) timestamp = this.network.nextTimestamp(timestamp);
       try {
-<<<<<<< HEAD
-        groupParent.receiveGeneral(
-=======
         groupParent.receive(
->>>>>>> 98cb4958
           pathToGroups[decoded.messageSenders[i]].slice(),
           timestamp,
           decoded.innerMessages[i]
