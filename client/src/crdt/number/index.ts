<<<<<<< HEAD
export * from "./add_only_number";
export { DefaultNumber } from "./default_number";
export { MultiNumber } from "./multi_number";
export * from "./interfaces";
=======
export * from "./counter";
export { CNumberEvent, CNumberEventsRecord, CNumber } from "./number";
>>>>>>> d9e875fe
<|MERGE_RESOLUTION|>--- conflicted
+++ resolved
@@ -1,9 +1,3 @@
-<<<<<<< HEAD
-export * from "./add_only_number";
-export { DefaultNumber } from "./default_number";
-export { MultiNumber } from "./multi_number";
-export * from "./interfaces";
-=======
 export * from "./counter";
 export { CNumberEvent, CNumberEventsRecord, CNumber } from "./number";
->>>>>>> d9e875fe
+export { MNumber } from "./multi_number";