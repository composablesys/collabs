import { assert } from "chai";
import {
  AddWinsCSet,
  Runtime,
  FalseWinsCBoolean,
  TrueWinsCBoolean,
  JsonCrdt,
  JsonCursor,
<<<<<<< HEAD
  LwwPlainMap,
  LwwRegister,
  RiakCrdtMap,
  DefaultNumber,
  MultiNumber,
=======
  LwwCMap,
  LwwCRegister,
  MergingMutCMap,
  CNumber,
>>>>>>> d9e875fe
  TestingNetworkGenerator,
  DeletingMutCSet,
  CMapDeleteEvent,
  CMapSetEvent,
  CCounter,
} from "../../src";
import { debug } from "../debug";
import seedrandom from "seedrandom";

describe("standard", () => {
  let runtimeGen: TestingNetworkGenerator;
  let alice: Runtime;
  let bob: Runtime;
  let rng: seedrandom.prng;

  beforeEach(() => {
    rng = seedrandom("42");
    runtimeGen = new TestingNetworkGenerator();
    alice = runtimeGen.newRuntime("immediate", rng);
    bob = runtimeGen.newRuntime("immediate", rng);
  });

  describe("TrueWinsCBoolean", () => {
    let aliceFlag: TrueWinsCBoolean;
    let bobFlag: TrueWinsCBoolean;

    beforeEach(() => {
      aliceFlag = alice.registerCrdt("ewFlagId", new TrueWinsCBoolean());
      bobFlag = bob.registerCrdt("ewFlagId", new TrueWinsCBoolean());
      if (debug) {
        addEventListeners(aliceFlag, "Alice");
        addEventListeners(bobFlag, "Bob");
      }
    });

    function addEventListeners(flag: TrueWinsCBoolean, name: string): void {
      flag.on("Change", (event, caller) => {
        if (caller.value) {
          console.log(`${name}: ${event.timestamp.getSender()} enabled`);
        } else {
          console.log(`${name}: ${event.timestamp.getSender()} disabled`);
        }
      });
    }

    it("is initially false", () => {
      assert.isFalse(aliceFlag.value);
      assert.isFalse(bobFlag.value);
    });

    it("works with non-concurrent updates", () => {
      aliceFlag.value = true;
      assert.isTrue(aliceFlag.value);
      assert.isFalse(bobFlag.value);

      runtimeGen.releaseAll();
      assert.isTrue(aliceFlag.value);
      assert.isTrue(bobFlag.value);

      aliceFlag.value = false;
      assert.isFalse(aliceFlag.value);
      assert.isTrue(bobFlag.value);

      runtimeGen.releaseAll();
      assert.isFalse(aliceFlag.value);
      assert.isFalse(bobFlag.value);
    });

    it("works with non-concurrent updates", () => {
      aliceFlag.value = true;
      bobFlag.value = false;
      assert.isTrue(aliceFlag.value);
      assert.isFalse(bobFlag.value);

      // Enable wins
      runtimeGen.releaseAll();
      assert.isTrue(aliceFlag.value);
      assert.isTrue(bobFlag.value);
    });

    describe("enable", () => {
      it("emits a Set event", async () => {
        const promise = Promise.all([
          aliceFlag.nextEvent("Set"),
          bobFlag.nextEvent("Set"),
        ]);

        aliceFlag.value = true;
        runtimeGen.releaseAll();

        await promise;
      });
    });

    describe("disable", () => {
      it("emits a Set event", async () => {
        aliceFlag.value = true;
        runtimeGen.releaseAll();

        const promise = Promise.all([
          aliceFlag.nextEvent("Set"),
          bobFlag.nextEvent("Set"),
        ]);

        aliceFlag.value = false;
        runtimeGen.releaseAll();

        await promise;
      });
    });
  });

  describe("FalseWinsCBoolean", () => {
    let aliceFlag: FalseWinsCBoolean;
    let bobFlag: FalseWinsCBoolean;

    beforeEach(() => {
      aliceFlag = alice.registerCrdt("dwFlagId", new FalseWinsCBoolean());
      bobFlag = bob.registerCrdt("dwFlagId", new FalseWinsCBoolean());
      if (debug) {
        addEventListeners(aliceFlag, "Alice");
        addEventListeners(bobFlag, "Bob");
      }
    });

    function addEventListeners(flag: FalseWinsCBoolean, name: string): void {
      flag.on("Change", (event, caller) => {
        if (caller.value) {
          console.log(`${name}: ${event.timestamp.getSender()} enabled`);
        } else {
          console.log(`${name}: ${event.timestamp.getSender()} disabled`);
        }
      });
    }

    it("is initially true", () => {
      assert.isTrue(aliceFlag.value);
      assert.isTrue(bobFlag.value);
    });

    it("works with non-concurrent updates", () => {
      bobFlag.value = true;
      runtimeGen.releaseAll();
      assert.isTrue(aliceFlag.value);
      assert.isTrue(bobFlag.value);

      aliceFlag.value = false;
      runtimeGen.releaseAll();
      assert.isFalse(aliceFlag.value);
      assert.isFalse(bobFlag.value);
    });

    it("works with non-concurrent updates", () => {
      aliceFlag.value = true;
      bobFlag.value = false;
      assert.isTrue(aliceFlag.value);
      assert.isFalse(bobFlag.value);

      // Disable wins
      runtimeGen.releaseAll();
      assert.isFalse(aliceFlag.value);
      assert.isFalse(bobFlag.value);
    });

    describe("enable", () => {
      it("emits a Set event", async () => {
        aliceFlag.value = false;
        runtimeGen.releaseAll();

        const promise = Promise.all([
          aliceFlag.nextEvent("Set"),
          bobFlag.nextEvent("Set"),
        ]);

        aliceFlag.value = true;
        runtimeGen.releaseAll();

        await promise;
      });
    });

    describe("disable", () => {
      it("emits a Set event", async () => {
        const promise = Promise.all([
          aliceFlag.nextEvent("Set"),
          bobFlag.nextEvent("Set"),
        ]);

        aliceFlag.value = false;
        runtimeGen.releaseAll();

        await promise;
      });
    });
  });

  describe("Number", () => {
    let aliceNumber: CNumber;
    let bobNumber: CNumber;

    beforeEach(() => init(0));

    function init(initialValue: number, name = "numberId"): void {
      aliceNumber = alice.registerCrdt(name, new CNumber(initialValue));
      bobNumber = bob.registerCrdt(name, new CNumber(initialValue));
      if (debug) {
        addEventListeners(aliceNumber, "Alice");
        addEventListeners(bobNumber, "Bob");
      }
    }

    function addEventListeners(number: CNumber, name: string): void {
      number.on("Add", (event) =>
        console.log(
          `${name}: ${event.timestamp.getSender()} added ${event.arg}`
        )
      );

      number.on("Mult", (event) =>
        console.log(
<<<<<<< HEAD
          `${name}: ${event.timestamp.getSender()} multed ${event.multed}`
        )
      );

      number.on("Reset", (event) =>
        console.log(
          `${name}: ${event.timestamp.getSender()} reset ${event.timestamp.getSender()}`
=======
          `${name}: ${event.timestamp.getSender()} multed ${event.arg}`
>>>>>>> d9e875fe
        )
      );
      // number.on("Reset", (event) =>
      //   console.log(
      //     `${name}: ${event.timestamp.getSender()} reset ${event.timestamp.getSender()}`
      //   )
      // );
    }

    it("is initially 0", () => {
      assert.strictEqual(aliceNumber.value, 0);
      assert.strictEqual(bobNumber.value, 0);
    });

    describe("add", () => {
      it("works with non-concurrent updates", () => {
        aliceNumber.add(3);
        runtimeGen.releaseAll();
        assert.strictEqual(aliceNumber.value, 3);
        assert.strictEqual(bobNumber.value, 3);

        bobNumber.add(-4);
        runtimeGen.releaseAll();
        assert.strictEqual(aliceNumber.value, -1);
        assert.strictEqual(bobNumber.value, -1);
      });

      it("works with concurrent updates", () => {
        aliceNumber.add(3);
        bobNumber.add(-4);
        assert.strictEqual(aliceNumber.value, 3);
        assert.strictEqual(bobNumber.value, -4);

        runtimeGen.releaseAll();
        assert.strictEqual(aliceNumber.value, -1);
        assert.strictEqual(bobNumber.value, -1);
      });
    });

    describe("add and mult", () => {
      it("works with non-concurrent updates", () => {
        aliceNumber.add(3);
        runtimeGen.releaseAll();
        assert.strictEqual(aliceNumber.value, 3);
        assert.strictEqual(bobNumber.value, 3);

        bobNumber.mult(-4);
        runtimeGen.releaseAll();
        assert.strictEqual(aliceNumber.value, -12);
        assert.strictEqual(bobNumber.value, -12);

        aliceNumber.add(7);
        runtimeGen.releaseAll();
        assert.strictEqual(aliceNumber.value, -5);
        assert.strictEqual(bobNumber.value, -5);
      });

      it("works with concurrent updates", () => {
        aliceNumber.add(2);
        assert.strictEqual(aliceNumber.value, 2);
        assert.strictEqual(bobNumber.value, 0);

        bobNumber.add(1);
        bobNumber.mult(5);
        assert.strictEqual(aliceNumber.value, 2);
        assert.strictEqual(bobNumber.value, 5);

        // Arbitration order places multiplication last
        runtimeGen.releaseAll();
        assert.strictEqual(aliceNumber.value, 15);
        assert.strictEqual(bobNumber.value, 15);
      });

      it("works with the example from the paper", () => {
        // See https://arxiv.org/abs/2004.04303, §3.1
        init(1, "numberIdPaper");

        aliceNumber.mult(2);
        aliceNumber.add(1);
        bobNumber.mult(3);
        bobNumber.add(4);
        assert.strictEqual(aliceNumber.value, 3);
        assert.strictEqual(bobNumber.value, 7);

        runtimeGen.releaseAll();
        assert.strictEqual(aliceNumber.value, 17);
        assert.strictEqual(bobNumber.value, 17);
      });
    });

    // describe("reset", () => {
    //   it("resets to the initial value", () => {
    //     aliceNumber.add(1);
    //     aliceNumber.reset();
    //     runtimeGen.releaseAll();
    //     assert.strictEqual(aliceNumber.value, 0);
    //     assert.strictEqual(bobNumber.value, 0);
    //   });
    //
    //   it("works with non-concurrent updates", () => {
    //     aliceNumber.add(3);
    //     runtimeGen.releaseAll();
    //     assert.strictEqual(aliceNumber.value, 3);
    //     assert.strictEqual(bobNumber.value, 3);
    //
    //     aliceNumber.reset();
    //     aliceNumber.add(11);
    //     runtimeGen.releaseAll();
    //     assert.strictEqual(aliceNumber.value, 11);
    //     assert.strictEqual(bobNumber.value, 11);
    //   });
    //
    //   it("lets concurrent adds survive", () => {
    //     aliceNumber.reset();
    //     bobNumber.add(10);
    //     runtimeGen.releaseAll();
    //     assert.strictEqual(aliceNumber.value, 10);
    //     assert.strictEqual(bobNumber.value, 10);
    //   });
    // });

    describe("strongReset", () => {
      it.skip("works with non-concurrent updates", () => {
        // bobNumber.strongReset();
        // runtimeGen.releaseAll();
        // assert.strictEqual(aliceNumber.value, 0);
        // assert.strictEqual(bobNumber.value, 0);
        //
        // aliceNumber.add(6);
        // runtimeGen.releaseAll();
        // assert.strictEqual(aliceNumber.value, 6);
        // assert.strictEqual(bobNumber.value, 6);
      });

      it.skip("does not let concurrent add survive", () => {
        // aliceNumber.strongReset();
        // bobNumber.add(20);
        // runtimeGen.releaseAll();
        // assert.strictEqual(aliceNumber.value, 0);
        // assert.strictEqual(bobNumber.value, 0);
      });
    });

    // it("works with lots of concurrency", () => {
    //   aliceNumber.add(3);
    //   bobNumber.add(7);
    //   aliceNumber.reset();
    //   runtimeGen.release(bob);
    //   assert.strictEqual(aliceNumber.value, 7);
    //   assert.strictEqual(bobNumber.value, 7);
    //
    //   // TODO
    //   // bobNumber.strongReset();
    //   // runtimeGen.releaseAll();
    //   // assert.strictEqual(aliceNumber.value, 0);
    //   // assert.strictEqual(bobNumber.value, 0);
    // });
  });

<<<<<<< HEAD
  describe("Multiple Ops Number", () => {
    let aliceNumber: MultiNumber;
    let bobNumber: MultiNumber;

    beforeEach(() => init(0));

    function init(initialValue: number, name = "numberId"): void {
      aliceNumber = alice.registerCrdt(name, new MultiNumber(initialValue));
      bobNumber = bob.registerCrdt(name, new MultiNumber(initialValue));
      if (debug) {
        addEventListeners(aliceNumber, "Alice");
        addEventListeners(bobNumber, "Bob");
      }
    }

    function addEventListeners(number: MultiNumber, name: string): void {
      number.on("Add", (event) =>
        console.log(
          `${name}: ${event.timestamp.getSender()} added ${event.added}`
        )
      );

      number.on("Mult", (event) =>
        console.log(
          `${name}: ${event.timestamp.getSender()} multed ${event.multed}`
        )
      );

      number.on("Min", (event) =>
        console.log(
          `${name}: ${event.timestamp.getSender()} minned ${event.compared}`
        )
      );

      number.on("Max", (event) =>
        console.log(
          `${name}: ${event.timestamp.getSender()} maxed ${event.compared}`
        )
      );

      number.on("Reset", (event) =>
        console.log(
          `${name}: ${event.timestamp.getSender()} reset ${event.timestamp.getSender()}`
        )
      );
    }

    it("is initially 0", () => {
      assert.strictEqual(aliceNumber.value, 0);
      assert.strictEqual(bobNumber.value, 0);
    });

    describe("add", () => {
      it("works with non-concurrent updates", () => {
        aliceNumber.add(3);
        runtimeGen.releaseAll();
        assert.strictEqual(aliceNumber.value, 3);
        assert.strictEqual(bobNumber.value, 3);

        bobNumber.add(-4);
        runtimeGen.releaseAll();
        assert.strictEqual(aliceNumber.value, -1);
        assert.strictEqual(bobNumber.value, -1);
      });

      it("works with concurrent updates", () => {
        aliceNumber.add(3);
        bobNumber.add(-4);
        assert.strictEqual(aliceNumber.value, 3);
        assert.strictEqual(bobNumber.value, -4);

        runtimeGen.releaseAll();
        assert.strictEqual(aliceNumber.value, -1);
        assert.strictEqual(bobNumber.value, -1);
      });
    });

    describe("multiple ops", () => {
      it("works with non-concurrent updates", () => {
        aliceNumber.add(3);
        runtimeGen.releaseAll();
        assert.strictEqual(aliceNumber.value, 3);
        assert.strictEqual(bobNumber.value, 3);

        bobNumber.mult(-4);
        runtimeGen.releaseAll();
        assert.strictEqual(aliceNumber.value, -12);
        assert.strictEqual(bobNumber.value, -12);

        aliceNumber.min(10);
        runtimeGen.releaseAll();
        assert.strictEqual(aliceNumber.value, -12);
        assert.strictEqual(bobNumber.value, -12);

        aliceNumber.max(-5);
        runtimeGen.releaseAll();
        assert.strictEqual(aliceNumber.value, -5);
        assert.strictEqual(bobNumber.value, -5);
      });

      it("works with concurrent updates", () => {
        aliceNumber.add(2);
        assert.strictEqual(aliceNumber.value, 2);
        assert.strictEqual(bobNumber.value, 0);

        bobNumber.add(1);
        bobNumber.mult(5);
        assert.strictEqual(aliceNumber.value, 2);
        assert.strictEqual(bobNumber.value, 5);

        // Arbitration order places multiplication last
        runtimeGen.releaseAll();
        assert.strictEqual(aliceNumber.value, 15);
        assert.strictEqual(bobNumber.value, 15);

        aliceNumber.min(2);
        bobNumber.mult(5);
        assert.strictEqual(aliceNumber.value, 2);
        assert.strictEqual(bobNumber.value, 75);

        // Arbitration order places multiplication last
        runtimeGen.releaseAll();
        assert.strictEqual(aliceNumber.value, 10);
        assert.strictEqual(bobNumber.value, 10);

        aliceNumber.max(3);
        bobNumber.add(5);
        assert.strictEqual(aliceNumber.value, 10);
        assert.strictEqual(bobNumber.value, 15);

        // Arbitration order places addition last
        runtimeGen.releaseAll();
        assert.strictEqual(aliceNumber.value, 15);
        assert.strictEqual(bobNumber.value, 15);
      });
    });

    describe("reset", () => {
      it("resets to the initial value", () => {
        aliceNumber.add(1);
        aliceNumber.reset();
        runtimeGen.releaseAll();
        assert.strictEqual(aliceNumber.value, 0);
        assert.strictEqual(bobNumber.value, 0);
      });

      it("works with non-concurrent updates", () => {
        aliceNumber.add(3);
        runtimeGen.releaseAll();
        assert.strictEqual(aliceNumber.value, 3);
        assert.strictEqual(bobNumber.value, 3);

        aliceNumber.reset();
        aliceNumber.add(11);
        runtimeGen.releaseAll();
        assert.strictEqual(aliceNumber.value, 11);
        assert.strictEqual(bobNumber.value, 11);
      });

      it("lets concurrent adds survive", () => {
        aliceNumber.reset();
        bobNumber.add(10);
        runtimeGen.releaseAll();
        assert.strictEqual(aliceNumber.value, 10);
        assert.strictEqual(bobNumber.value, 10);
      });
    });
  });

  describe("AddWinsPlainSet", () => {
    let aliceSet: AddWinsPlainSet<string>;
    let bobSet: AddWinsPlainSet<string>;
=======
  describe("AddWinsCSet", () => {
    let aliceSet: AddWinsCSet<string>;
    let bobSet: AddWinsCSet<string>;
>>>>>>> d9e875fe

    beforeEach(() => {
      aliceSet = alice.registerCrdt("awSetId", new AddWinsCSet());
      bobSet = bob.registerCrdt("awSetId", new AddWinsCSet());
      if (debug) {
        addEventListeners(aliceSet, "Alice");
        addEventListeners(bobSet, "Bob");
      }
    });

    function addEventListeners(set: AddWinsCSet<string>, name: string): void {
      set.on("Add", (event) =>
        console.log(
          `${name}: ${event.timestamp.getSender()} added ${event.value}`
        )
      );
      set.on("Delete", (event) =>
        console.log(
          `${name}: ${event.timestamp.getSender()} deleted ${event.value}`
        )
      );
    }

    it("is initially empty", () => {
      assert.deepStrictEqual(new Set(aliceSet), new Set());
      assert.deepStrictEqual(new Set(bobSet), new Set());
    });

    describe("add", () => {
      it("works with non-concurrent updates", () => {
        aliceSet.add("element");
        runtimeGen.releaseAll();
        assert.deepStrictEqual(new Set(aliceSet), new Set(["element"]));
        assert.deepStrictEqual(new Set(bobSet), new Set(["element"]));

        bobSet.add("7");
        runtimeGen.releaseAll();
        assert.deepStrictEqual(new Set(aliceSet), new Set(["element", "7"]));
        assert.deepStrictEqual(new Set(bobSet), new Set(["element", "7"]));

        aliceSet.add("7");
        runtimeGen.releaseAll();
        assert.deepStrictEqual(new Set(aliceSet), new Set(["element", "7"]));
        assert.deepStrictEqual(new Set(bobSet), new Set(["element", "7"]));
      });

      it("works with concurrent updates", () => {
        aliceSet.add("first");
        assert.deepStrictEqual(new Set(aliceSet), new Set(["first"]));
        assert.deepStrictEqual(new Set(bobSet), new Set([]));

        bobSet.add("second");
        assert.deepStrictEqual(new Set(aliceSet), new Set(["first"]));
        assert.deepStrictEqual(new Set(bobSet), new Set(["second"]));

        runtimeGen.releaseAll();
        assert.deepStrictEqual(new Set(aliceSet), new Set(["first", "second"]));
        assert.deepStrictEqual(new Set(bobSet), new Set(["first", "second"]));
      });
    });

    describe("delete", () => {
      it("deletes existing elements", () => {
        aliceSet.add("element");
        runtimeGen.releaseAll();
        assert.deepStrictEqual(new Set(aliceSet), new Set(["element"]));
        assert.deepStrictEqual(new Set(bobSet), new Set(["element"]));

        aliceSet.delete("element");
        runtimeGen.releaseAll();
        assert.deepStrictEqual(new Set(aliceSet), new Set([]));
        assert.deepStrictEqual(new Set(bobSet), new Set([]));
      });

      it("does not delete non-existing elements", () => {
        bobSet.delete("nonexistent");
        runtimeGen.releaseAll();
        assert.deepStrictEqual(new Set(aliceSet), new Set([]));
        assert.deepStrictEqual(new Set(bobSet), new Set([]));
      });

      it("does not delete concurrently added elements", () => {
        // Adds win over deletes
        aliceSet.add("concurrent");
        aliceSet.delete("concurrent");
        bobSet.add("concurrent");
        runtimeGen.releaseAll();
        assert.deepStrictEqual(new Set(aliceSet), new Set(["concurrent"]));
        assert.deepStrictEqual(new Set(bobSet), new Set(["concurrent"]));
      });
    });

    describe("strongDelete", () => {
      it.skip("deletes existing elements", () => {
        // aliceSet.add("element");
        // runtimeGen.releaseAll();
        // assert.deepStrictEqual(new Set(aliceSet), new Set(["element"]));
        // assert.deepStrictEqual(new Set(bobSet), new Set(["element"]));
        //
        // aliceSet.strongDelete("element");
        // runtimeGen.releaseAll();
        // assert.deepStrictEqual(new Set(aliceSet), new Set([]));
        // assert.deepStrictEqual(new Set(bobSet), new Set([]));
      });

      it.skip("does not delete non-existing elements", () => {
        // bobSet.strongDelete("nonexistent");
        // runtimeGen.releaseAll();
        // assert.deepStrictEqual(new Set(aliceSet), new Set([]));
        // assert.deepStrictEqual(new Set(bobSet), new Set([]));
      });

      it.skip("deletes concurrently added elements", () => {
        // // Deletes win over adds
        // aliceSet.add("concurrent");
        // aliceSet.strongDelete("concurrent");
        // bobSet.add("concurrent");
        // runtimeGen.releaseAll();
        // assert.deepStrictEqual(new Set(aliceSet), new Set([]));
        // assert.deepStrictEqual(new Set(bobSet), new Set([]));
      });
    });

    describe("reset", () => {
      it("lets concurrent adds survive", () => {
        bobSet.add("first");
        bobSet.add("second");
        runtimeGen.releaseAll();
        assert.deepStrictEqual(new Set(aliceSet), new Set(["first", "second"]));
        assert.deepStrictEqual(new Set(bobSet), new Set(["first", "second"]));

        bobSet.reset();
        aliceSet.add("survivor");
        assert.deepStrictEqual(
          new Set(aliceSet),
          new Set(["survivor", "first", "second"])
        );
        assert.deepStrictEqual(new Set(bobSet), new Set([]));

        runtimeGen.releaseAll();
        assert.deepStrictEqual(new Set(aliceSet), new Set(["survivor"]));
        assert.deepStrictEqual(new Set(bobSet), new Set(["survivor"]));
      });
    });

    // TODO: test strong reset once it is implemented.
    //   describe("strongReset", () => {
    //     it("does not let concurrent adds survive", () => {
    //       bobSet.add("first");
    //       bobSet.add("second");
    //       runtimeGen.releaseAll();
    //       assert.deepStrictEqual(new Set(aliceSet), new Set(["first", "second"]));
    //       assert.deepStrictEqual(new Set(bobSet), new Set(["first", "second"]));
    //
    //       bobSet.strongReset();
    //       aliceSet.add("survivor");
    //       assert.deepStrictEqual(new Set(aliceSet), new Set(["survivor"]));
    //       assert.deepStrictEqual(new Set(bobSet), new Set([]));
    //
    //       runtimeGen.releaseAll();
    //       assert.deepStrictEqual(new Set(aliceSet), new Set([]));
    //       assert.deepStrictEqual(new Set(bobSet), new Set([]));
    //     });
    //   });
    describe("gc", () => {
      it.skip("garbage collects deleted entries", async () => {
        for (let i = 0; i < 100; i++) {
          aliceSet.add(i + "");
        }
        runtimeGen.releaseAll();
        for (let i = 0; i < 100; i++) {
          if (i < 50) aliceSet.delete(i + "");
          else bobSet.delete(i + "");
        }
        runtimeGen.releaseAll();
        // TODO: use memtest to force gc
        await new Promise((resolve) => setTimeout(resolve, 1000));
        // @ts-ignore private
        assert.strictEqual(aliceSet.booleanMap.size, 0);
        // @ts-ignore flagMap is private
        assert.strictEqual(bobSet.booleanMap.size, 0);
      });

      it("does not garbage collect non-deleted entries", async () => {
        for (let i = 0; i < 100; i++) {
          aliceSet.add(i + "");
        }
        runtimeGen.releaseAll();
        // Check nothing has happened synchronously
        assert.strictEqual(aliceSet.size, 100);
        assert.strictEqual(bobSet.size, 100);
        // @ts-ignore flagMap is private
        assert.strictEqual(aliceSet.booleanMap.size, 100);
        // @ts-ignore flagMap is private
        assert.strictEqual(bobSet.booleanMap.size, 100);

        // TODO: Wait for GC to actually run
        await new Promise((resolve) => setTimeout(resolve, 1000));
        assert.strictEqual(aliceSet.size, 100);
        assert.strictEqual(bobSet.size, 100);
        // @ts-ignore flagMap is private
        assert.strictEqual(aliceSet.booleanMap.size, 100);
        // @ts-ignore flagMap is private
        assert.strictEqual(bobSet.booleanMap.size, 100);
      });
    });
  });

  describe("MergingMutCMap", () => {
    let aliceMap: MergingMutCMap<string, CCounter>;
    let bobMap: MergingMutCMap<string, CCounter>;

    beforeEach(() => {
      const valueConstructor = () => new CCounter();
      aliceMap = alice.registerCrdt(
        "map",
        new MergingMutCMap(valueConstructor)
      );
      bobMap = bob.registerCrdt("map", new MergingMutCMap(valueConstructor));
      if (debug) {
        addEventListeners(aliceMap, "Alice");
        addEventListeners(bobMap, "Bob");
      }
    });

    function addEventListeners<K, V extends Object | null>(
      map: MergingMutCMap<any, any>,
      name: string
    ): void {
      // TODO: add listeners once map supports them.
    }

    it("is initially empty", () => {
      assert.deepStrictEqual(new Set(aliceMap.keys()), new Set([]));
      assert.deepStrictEqual(new Set(bobMap.keys()), new Set([]));
    });

    describe("set", () => {
      it("works with non-concurrent updates", () => {
        aliceMap.set("test");
        runtimeGen.releaseAll();
        assert.deepStrictEqual(new Set(aliceMap.keys()), new Set(["test"]));
        assert.deepStrictEqual(new Set(bobMap.keys()), new Set(["test"]));
      });
    });

    describe("has", () => {
      it("returns true if the key is in the map", () => {
        aliceMap.set("test");
        assert.isTrue(aliceMap.has("test"));
        assert.isFalse(bobMap.has("test"));

        runtimeGen.releaseAll();
        assert.isTrue(aliceMap.has("test"));
        assert.isTrue(bobMap.has("test"));
      });

      it("returns false if the key is not in the map", () => {
        aliceMap.set("test");
        assert.isFalse(aliceMap.has("not in map"));
        assert.isFalse(bobMap.has("not in map"));

        runtimeGen.releaseAll();
        assert.isFalse(aliceMap.has("not in map"));
        assert.isFalse(bobMap.has("not in map"));
      });
    });

    describe("get", () => {
      it("returns the value if the key is in the map", () => {
        aliceMap.set("test");
        runtimeGen.releaseAll();
        const aliceTest = aliceMap.get("test")!;
        const bobTest = bobMap.get("test")!;
        assert.isOk(aliceTest);
        assert.isOk(bobTest);
        assert.strictEqual(aliceTest.value, 0);
        assert.strictEqual(bobTest.value, 0);
      });

      it("returns undefined if the key is not in the map", () => {
        aliceMap.set("test");
        runtimeGen.releaseAll();
        const aliceTest = aliceMap.get("not in map");
        const bobTest = bobMap.get("not in map");
        assert.isUndefined(aliceTest);
        assert.isUndefined(bobTest);
      });

      it("returns a CRDT that can be modified", () => {
        aliceMap.set("test");
        runtimeGen.releaseAll();
        const aliceTest = aliceMap.get("test")!;
        const bobTest = bobMap.get("test")!;
        aliceTest.add(3);
        bobTest.add(4);
        runtimeGen.releaseAll();
        assert.strictEqual(aliceTest.value, 7);
        assert.strictEqual(bobTest.value, 7);
      });
    });

    describe("delete", () => {
      it("deletes existing elements", () => {
        bobMap.set("test");
        runtimeGen.releaseAll();
        assert.deepStrictEqual(new Set(aliceMap.keys()), new Set(["test"]));

        bobMap.delete("test");
        runtimeGen.releaseAll();
        assert.deepStrictEqual(new Set(aliceMap.keys()), new Set([]));
        assert.deepStrictEqual(new Set(bobMap.keys()), new Set([]));
        assert.isUndefined(aliceMap.get("test"));
        assert.isUndefined(bobMap.get("test"));
      });

      it("does not delete non-existing elements", () => {
        bobMap.delete("test");
        runtimeGen.releaseAll();
        assert.deepStrictEqual(new Set(aliceMap.keys()), new Set([]));
        assert.deepStrictEqual(new Set(bobMap.keys()), new Set([]));
        assert.isUndefined(aliceMap.get("test"));
        assert.isUndefined(bobMap.get("test"));
      });

      it("lets concurrent value operation survive", () => {
        aliceMap.set("register");
        runtimeGen.releaseAll();
        assert.deepStrictEqual(new Set(aliceMap.keys()), new Set(["register"]));
        assert.deepStrictEqual(new Set(bobMap.keys()), new Set(["register"]));

        const bobRegister = bobMap.get("register");
        assert.isFalse(bobRegister === undefined);

        aliceMap.delete("register");
        bobRegister!.add(3);
        runtimeGen.releaseAll();
        assert.deepStrictEqual(new Set(aliceMap.keys()), new Set(["register"]));
        assert.deepStrictEqual(new Set(bobMap.keys()), new Set(["register"]));
        assert.strictEqual(bobRegister!.value, 3);

        const aliceRegister = aliceMap.get("register");
        assert.isFalse(aliceRegister === undefined);
        assert.strictEqual(aliceRegister!.value, 3);
      });
    });

    describe("reset", () => {
      let aliceRegister: CCounter;
      let bobRegister: CCounter;

      beforeEach(() => {
        aliceMap.set("register");
        runtimeGen.releaseAll();
        assert.deepStrictEqual(new Set(aliceMap.keys()), new Set(["register"]));
        assert.deepStrictEqual(new Set(bobMap.keys()), new Set(["register"]));

        bobRegister = bobMap.get("register")!;
        assert.isFalse(bobRegister === undefined);
        aliceRegister = aliceMap.get("register")!;
        assert.isFalse(aliceRegister === undefined);
      });

      it("lets concurrent add survive", () => {
        aliceMap.reset();
        assert.deepStrictEqual(new Set(aliceMap.keys()), new Set([]));
        assert.strictEqual(aliceMap.get("register"), undefined);
        assert.strictEqual(aliceRegister!.value, 0);

        bobRegister!.add(5);
        runtimeGen.releaseAll();
        assert.deepStrictEqual(new Set(aliceMap.keys()), new Set(["register"]));
        assert.deepStrictEqual(new Set(bobMap.keys()), new Set(["register"]));
        assert.strictEqual(bobRegister!.value, 5);
        assert.strictEqual(aliceRegister, aliceMap.get("register"));
        assert.strictEqual(aliceRegister!.value, 5);
      });

      it("lets causally later op survive", () => {
        bobMap.reset();
        bobRegister.add(7);
        runtimeGen.releaseAll();
        assert.deepStrictEqual(new Set(aliceMap.keys()), new Set(["register"]));
        assert.deepStrictEqual(new Set(bobMap.keys()), new Set(["register"]));
        assert.strictEqual(bobRegister.value, 7);
        assert.strictEqual(aliceRegister, aliceMap.get("register"));
        assert.strictEqual(aliceRegister.value, 7);
      });
    });

    describe("value CRDT", () => {
      it("can be used as values in other CRDTs", () => {
        aliceMap.set("test");
        let aliceCounter = aliceMap.get("test")!;
        bobMap.set("test");
        let bobCounter = bobMap.get("test")!;
        runtimeGen.releaseAll();

        let aliceSet = alice.registerCrdt("valueSet", new AddWinsCSet());
        let bobSet = bob.registerCrdt("valueSet", new AddWinsCSet());

        aliceSet.add(aliceCounter);
        assert.strictEqual(aliceSet.has(aliceCounter), true);
        runtimeGen.releaseAll();
        assert.strictEqual(bobSet.has(bobCounter), true);
      });
    });
  });

  // TODO
  // describe("RuntimeCrdtGenerator", () => {
  //   let aliceGen: RuntimeCrdtGenerator<Number>;
  //   let bobGen: RuntimeCrdtGenerator<Number>;
  //   let aliceCounter: Number;
  //   let bobCounter: Number;
  //
  //   beforeEach(() => {
  //     const generator = (parent: Crdt, id: string, _: Uint8Array) =>
  //       new Number(parent, id);
  //     aliceGen = new RuntimeCrdtGenerator(alice, "gen", generator);
  //     bobGen = new RuntimeCrdtGenerator(bob, "gen", generator);
  //     aliceCounter = aliceGen.generate(new Uint8Array());
  //     bobGen.on("NewCrdt", (event) => (bobCounter = event.newCrdt));
  //   });
  //
  //   describe("generate", () => {
  //     it("generates CRDTs that work", () => {
  //       aliceCounter.add(7);
  //       runtimeGen.releaseAll();
  //       assert.strictEqual(aliceCounter.value, 7);
  //       assert.isNotNull(bobCounter);
  //       assert.strictEqual(bobCounter.value, 7);
  //     });
  //   });
  // });

  describe("LwwCMap", () => {
    let aliceMap: LwwCMap<string, number>;
    let bobMap: LwwCMap<string, number>;

    beforeEach(() => {
      aliceMap = alice.registerCrdt("lwwMap", new LwwCMap());
      bobMap = bob.registerCrdt("lwwMap", new LwwCMap());
      if (debug) {
        addEventListeners(aliceMap, "Alice");
        addEventListeners(bobMap, "Bob");
      }
    });

    function addEventListeners<K, V extends Object | null>(
      map: LwwCMap<any, any>,
      name: string
    ): void {
      // TODO: add listeners
    }

    it("is initially empty", () => {
      assert.deepStrictEqual(new Set(aliceMap.keys()), new Set([]));
      assert.deepStrictEqual(new Set(bobMap.keys()), new Set([]));
      assert.deepStrictEqual(new Set(aliceMap.values()), new Set([]));
      assert.deepStrictEqual(new Set(bobMap.values()), new Set([]));
      assert.deepStrictEqual(new Set(aliceMap.entries()), new Set([]));
      assert.deepStrictEqual(new Set(bobMap.entries()), new Set([]));
    });

    describe("set", () => {
      it("works with non-concurrent updates", () => {
        aliceMap.set("test", 7);
        runtimeGen.releaseAll();
        assert.deepStrictEqual(new Set(aliceMap.keys()), new Set(["test"]));
        assert.deepStrictEqual(new Set(bobMap.keys()), new Set(["test"]));
        assert.deepStrictEqual(new Set(aliceMap.values()), new Set([7]));
        assert.deepStrictEqual(new Set(bobMap.values()), new Set([7]));
        assert.deepStrictEqual(
          new Set(aliceMap.entries()),
          new Set([["test", 7]])
        );
        assert.deepStrictEqual(
          new Set(bobMap.entries()),
          new Set([["test", 7]])
        );
      });
      it("emits right events", async () => {
        const promise = Promise.all([
          aliceMap.nextEvent("Set"),
          bobMap.nextEvent("Set"),
        ]);
        // function checkKeyAdd(event: KeyEvent<string>) {
        //   assert.strictEqual(event.key, "test");
        //   // TODO: this depends on the value getting through,
        //   // but it isn't set until after the add.
        //   // Will work once events are async.
        //   //assert.strictEqual(event.value, 7);
        // }
        // aliceMap.on("KeyAdd", checkKeyAdd);
        // bobMap.on("KeyAdd", checkKeyAdd);
        function checkValueChange(
          event: CMapSetEvent<string, number>,
          caller: LwwCMap<string, number>
        ) {
          assert.strictEqual(event.key, "test");
          assert.strictEqual(caller.get(event.key), 7);
        }
        aliceMap.on("Set", checkValueChange);
        bobMap.on("Set", checkValueChange);
        aliceMap.on("Delete", () =>
          assert.fail("Did not expect KeyDelete event from Alice")
        );
        bobMap.on("Delete", () => {
          assert.fail("Did not expect KeyDelete event from Bob");
        });

        aliceMap.set("test", 7);
        runtimeGen.releaseAll();

        await promise;
      });
    });

    describe("has", () => {
      it("returns true if the key is in the map", () => {
        aliceMap.set("test", 7);
        assert.isTrue(aliceMap.has("test"));
        assert.isFalse(bobMap.has("test"));

        runtimeGen.releaseAll();
        assert.isTrue(aliceMap.has("test"));
        assert.isTrue(bobMap.has("test"));
      });

      it("returns false if the key is not in the map", () => {
        aliceMap.set("test", 7);
        assert.isFalse(aliceMap.has("not in map"));
        assert.isFalse(bobMap.has("not in map"));

        runtimeGen.releaseAll();
        assert.isFalse(aliceMap.has("not in map"));
        assert.isFalse(bobMap.has("not in map"));
      });
    });

    describe("get", () => {
      it("returns the value if the key is in the map", () => {
        aliceMap.set("test", 7);
        runtimeGen.releaseAll();
        assert.strictEqual(aliceMap.get("test"), 7);
        assert.strictEqual(bobMap.get("test"), 7);
      });

      it("returns undefined if the key is not in the map", () => {
        aliceMap.set("test", 7);
        runtimeGen.releaseAll();
        assert.isUndefined(aliceMap.get("not in map"));
        assert.isUndefined(bobMap.get("not in map"));
      });
    });

    describe("delete", () => {
      it("deletes existing elements", () => {
        bobMap.set("test", 7);
        runtimeGen.releaseAll();
        assert.deepStrictEqual(new Set(aliceMap.keys()), new Set(["test"]));

        bobMap.delete("test");
        runtimeGen.releaseAll();
        assert.deepStrictEqual(new Set(aliceMap.keys()), new Set([]));
        assert.deepStrictEqual(new Set(bobMap.keys()), new Set([]));
        assert.deepStrictEqual(new Set(aliceMap.values()), new Set([]));
        assert.deepStrictEqual(new Set(bobMap.values()), new Set([]));
        assert.deepStrictEqual(new Set(aliceMap.entries()), new Set([]));
        assert.deepStrictEqual(new Set(bobMap.entries()), new Set([]));
        assert.isUndefined(aliceMap.get("test"));
        assert.isUndefined(bobMap.get("test"));
      });

      it("does not delete non-existing elements", () => {
        bobMap.delete("test");
        runtimeGen.releaseAll();
        assert.deepStrictEqual(new Set(aliceMap.keys()), new Set([]));
        assert.deepStrictEqual(new Set(bobMap.keys()), new Set([]));
        assert.deepStrictEqual(new Set(aliceMap.values()), new Set([]));
        assert.deepStrictEqual(new Set(bobMap.values()), new Set([]));
        assert.deepStrictEqual(new Set(aliceMap.entries()), new Set([]));
        assert.deepStrictEqual(new Set(bobMap.entries()), new Set([]));
        assert.isUndefined(aliceMap.get("test"));
        assert.isUndefined(bobMap.get("test"));
      });

      // TODO: for future observed-remove semantics,
      // this should no longer need the time interval
      it("lets later set survive", () => {
        aliceMap.set("register", 7);
        runtimeGen.releaseAll();
        assert.deepStrictEqual(new Set(aliceMap.keys()), new Set(["register"]));
        assert.deepStrictEqual(new Set(bobMap.keys()), new Set(["register"]));

        assert.strictEqual(bobMap.get("register"), 7);

        aliceMap.delete("register");
        let now = new Date().getTime();
        while (new Date().getTime() <= now) {
          // Loop; Bob will have a later time than now
        }
        bobMap.set("register", 3);
        runtimeGen.releaseAll();
        assert.deepStrictEqual(new Set(aliceMap.keys()), new Set(["register"]));
        assert.deepStrictEqual(new Set(bobMap.keys()), new Set(["register"]));
        assert.strictEqual(bobMap.get("register"), 3);
        assert.strictEqual(aliceMap.get("register"), 3);
      });

      it("emits right events", async () => {
        aliceMap.set("test", 7);
        runtimeGen.releaseAll();

        const promise = Promise.all([
          aliceMap.nextEvent("Delete"),
          bobMap.nextEvent("Delete"),
        ]);
        function checkKeyDelete(event: CMapDeleteEvent<string, number>) {
          assert.strictEqual(event.key, "test");
          // TODO: this depends on the value getting through,
          // but it isn't set until after the add.
          // Will work once events are async.
          //assert.strictEqual(event.value, 7);
        }
        aliceMap.on("Delete", checkKeyDelete);
        bobMap.on("Delete", checkKeyDelete);
        aliceMap.on("Set", () =>
          assert.fail("Did not expect Set event from Alice")
        );
        bobMap.on("Set", () => {
          assert.fail("Did not expect Set event from Bob");
        });
        // aliceMap.on("KeyAdd", () =>
        //   assert.fail("Did not expect KeyAdd event from Alice")
        // );
        // bobMap.on("KeyAdd", () => {
        //   assert.fail("Did not expect KeyAdd event from Bob");
        // });

        aliceMap.delete("test");
        runtimeGen.releaseAll();

        await promise;
      });
    });
    describe("gc", () => {
      it.skip("garbage collects deleted entries", async () => {
        for (let i = 0; i < 100; i++) {
          aliceMap.set(i + "", 10 * i);
        }
        runtimeGen.releaseAll();
        for (let i = 0; i < 100; i++) {
          if (i < 50) aliceMap.delete(i + "");
          else bobMap.delete(i + "");
        }
        runtimeGen.releaseAll();
        // TODO: use memtest to force gc
        await new Promise((resolve) => setTimeout(resolve, 1000));
        // @ts-ignore internalMap is private
        assert.strictEqual(aliceMap.internalMap.size, 0);
        // @ts-ignore internalMap is private
        assert.strictEqual(bobMap.internalMap.size, 0);
      });

      it("does not garbage collect non-deleted entries", async () => {
        for (let i = 0; i < 100; i++) {
          aliceMap.set(i + "", 10 * i);
        }
        runtimeGen.releaseAll();
        // Check nothing has happened synchronously
        assert.strictEqual(aliceMap.size, 100);
        assert.strictEqual(bobMap.size, 100);
        // @ts-ignore internalMap is private
        assert.strictEqual(aliceMap.internalMap.size, 100);
        // @ts-ignore internalMap is private
        assert.strictEqual(bobMap.internalMap.size, 100);

        // TODO: Wait for GC to actually run
        await new Promise((resolve) => setTimeout(resolve, 1000));
        assert.strictEqual(aliceMap.size, 100);
        assert.strictEqual(bobMap.size, 100);
        // @ts-ignore internalMap is private
        assert.strictEqual(aliceMap.internalMap.size, 100);
        // @ts-ignore internalMap is private
        assert.strictEqual(bobMap.internalMap.size, 100);
      });
    });
  });

  describe("JsonCrdt", () => {
    let aliceJson: JsonCrdt;
    let aliceCursor: JsonCursor;
    let bobJson: JsonCrdt;
    let bobCursor: JsonCursor;

    beforeEach(() => {
      let aliceCrdt = new JsonCrdt();
      let bobCrdt = new JsonCrdt();
      aliceCursor = new JsonCursor(aliceCrdt);
      bobCursor = new JsonCursor(bobCrdt);
      aliceJson = alice.registerCrdt("cursor", aliceCrdt);
      bobJson = bob.registerCrdt("cursor", bobCrdt);
    });

    it("is initially empty", () => {
      assert.isEmpty(aliceCursor.keys());
      assert.isEmpty(bobCursor.keys());
      assert.isEmpty(aliceCursor.values());
      assert.isEmpty(bobCursor.values());
    });

    describe("add non-nested objects", () => {
      it("works with non-concurrent updates", () => {
        aliceCursor.set("test", 9);
        runtimeGen.releaseAll();
        assert.deepStrictEqual(aliceCursor.keys(), ["test"]);
        assert.deepStrictEqual(aliceCursor.values(), [9]);
        assert.deepStrictEqual(bobCursor.keys(), ["test"]);
        assert.deepStrictEqual(bobCursor.values(), [9]);
      });

      it("works with concurrent updates", () => {
        aliceCursor.set("test", 9);
        bobCursor.set("test", "testString");
        runtimeGen.releaseAll();
        assert.deepStrictEqual(aliceCursor.keys(), ["test"]);
        assert.deepStrictEqual(
          new Set(aliceCursor.get("test")),
          new Set([9, "testString"])
        );
        assert.deepStrictEqual(bobCursor.keys(), ["test"]);
        assert.deepStrictEqual(
          new Set(bobCursor.get("test")),
          new Set([9, "testString"])
        );

        bobCursor.set("test", 10);
        runtimeGen.releaseAll();
        assert.deepStrictEqual(aliceCursor.keys(), ["test"]);
        assert.deepStrictEqual(aliceCursor.get("test"), [10]);
        assert.deepStrictEqual(bobCursor.keys(), ["test"]);
        assert.deepStrictEqual(bobCursor.get("test"), [10]);
      });
    });

    describe("add nested objects", () => {
      it("works with non-concurrent updates", () => {
        bobCursor.setIsMap("testNested");
        runtimeGen.releaseAll();

        assert.lengthOf(aliceCursor.get("testNested"), 1);
        assert.lengthOf(bobCursor.get("testNested"), 1);
        assert.typeOf(aliceCursor.get("testNested")[0], "object");
        assert.typeOf(bobCursor.get("testNested")[0], "object");

        let aliceCursorNested = aliceCursor.get("testNested")[0] as JsonCursor;
        let bobCursorNested = bobCursor.get("testNested")[0] as JsonCursor;
        assert.deepStrictEqual(aliceCursorNested.keys(), []);
        assert.deepStrictEqual(bobCursorNested.keys(), []);

        aliceCursorNested.set("nestedVal", 20);
        runtimeGen.releaseAll();

        assert.deepStrictEqual(aliceCursorNested.keys(), ["nestedVal"]);
        assert.deepStrictEqual(aliceCursorNested.values(), [20]);
        assert.deepStrictEqual(bobCursorNested.keys(), ["nestedVal"]);
        assert.deepStrictEqual(bobCursorNested.values(), [20]);
      });

      it("works with concurrent updates", () => {
        aliceCursor.set("testNested", 7);
        bobCursor.setIsMap("testNested");
        runtimeGen.releaseAll();

        assert.lengthOf(aliceCursor.get("testNested"), 2);
        assert.lengthOf(bobCursor.get("testNested"), 2);

        aliceCursor.setIsMap("testNested");
        runtimeGen.releaseAll();

        assert.lengthOf(aliceCursor.get("testNested"), 1);
        assert.lengthOf(bobCursor.get("testNested"), 1);
        assert.typeOf(aliceCursor.get("testNested")[0], "object");
        assert.typeOf(bobCursor.get("testNested")[0], "object");

        let aliceCursorNested = aliceCursor.get("testNested")[0] as JsonCursor;
        let bobCursorNested = bobCursor.get("testNested")[0] as JsonCursor;
        assert.deepStrictEqual(aliceCursorNested.keys(), []);
        assert.deepStrictEqual(bobCursorNested.keys(), []);

        aliceCursorNested.set("nestedValNum", 20);
        bobCursorNested.set("nestedValString", "string");
        runtimeGen.releaseAll();

        assert.deepStrictEqual(
          new Set(aliceCursorNested.keys()),
          new Set(["nestedValNum", "nestedValString"])
        );
        assert.deepStrictEqual(aliceCursorNested.get("nestedValNum"), [20]);
        assert.deepStrictEqual(aliceCursorNested.get("nestedValString"), [
          "string",
        ]);
        assert.deepStrictEqual(
          new Set(aliceCursorNested.values()),
          new Set([20, "string"])
        );
        assert.deepStrictEqual(
          new Set(bobCursorNested.keys()),
          new Set(["nestedValNum", "nestedValString"])
        );
        assert.deepStrictEqual(bobCursorNested.get("nestedValNum"), [20]);
        assert.deepStrictEqual(bobCursorNested.get("nestedValString"), [
          "string",
        ]);
        assert.deepStrictEqual(
          new Set(bobCursorNested.values()),
          new Set([20, "string"])
        );

        // Test that keys only returns keys for top level of Json object
        assert.deepStrictEqual(aliceCursor.keys(), ["testNested"]);
        assert.deepStrictEqual(bobCursor.keys(), ["testNested"]);
      });
    });

    describe("delete non-nested objects", () => {
      it("works with non-concurrent updates", () => {
        aliceCursor.set("test", 9);
        runtimeGen.releaseAll();

        bobCursor.delete("test");
        runtimeGen.releaseAll();
        assert.deepStrictEqual(aliceCursor.get("test"), []);
        assert.deepStrictEqual(bobCursor.get("test"), []);
      });

      it("works with concurrent updates", () => {
        aliceCursor.set("testNum", 9);
        bobCursor.set("testStr", "string");
        runtimeGen.releaseAll();

        aliceCursor.delete("testStr");
        bobCursor.set("testNum", 10);
        runtimeGen.releaseAll();
        assert.deepStrictEqual(aliceCursor.keys(), ["testNum"]);
        assert.deepStrictEqual(aliceCursor.get("testNum"), [10]);
        assert.deepStrictEqual(bobCursor.keys(), ["testNum"]);
        assert.deepStrictEqual(bobCursor.get("testNum"), [10]);
      });
    });

    describe("delete nested objects", () => {
      it("works with non-concurrent updates", () => {
        bobCursor.setIsMap("testNested");
        runtimeGen.releaseAll();

        let aliceCursorNested = aliceCursor.get("testNested")[0] as JsonCursor;
        let bobCursorNested = bobCursor.get("testNested")[0] as JsonCursor;

        aliceCursorNested.set("nestedVal", 20);
        runtimeGen.releaseAll();

        bobCursor.set("non-nested", "string");
        bobCursor.delete("testNested");
        runtimeGen.releaseAll();

        assert.deepStrictEqual(aliceCursorNested.keys(), []);
        assert.deepStrictEqual(aliceCursorNested.values(), []);
        assert.deepStrictEqual(bobCursorNested.keys(), []);
        assert.deepStrictEqual(bobCursorNested.values(), []);

        assert.deepStrictEqual(aliceCursor.keys(), ["non-nested"]);
        assert.deepStrictEqual(aliceCursor.values(), ["string"]);
        assert.deepStrictEqual(bobCursor.keys(), ["non-nested"]);
        assert.deepStrictEqual(bobCursor.values(), ["string"]);
      });

      it("works with concurrent updates", () => {
        aliceCursor.setIsMap("testNested");
        bobCursor.set("non-nested", 16);
        runtimeGen.releaseAll();

        assert.deepStrictEqual(
          new Set(aliceCursor.keys()),
          new Set(["testNested", "non-nested"])
        );
        assert.includeDeepMembers(aliceCursor.values(), [16]);
        assert.deepStrictEqual(
          new Set(bobCursor.keys()),
          new Set(["testNested", "non-nested"])
        );
        assert.includeDeepMembers(bobCursor.values(), [16]);

        let aliceCursorNested = aliceCursor.get("testNested")[0] as JsonCursor;
        let bobCursorNested = bobCursor.get("testNested")[0] as JsonCursor;

        bobCursorNested.set("nestedValString", "string");
        runtimeGen.releaseAll();

        aliceCursorNested.set("nestedValNum", 20);
        bobCursor.delete("testNested");
        runtimeGen.releaseAll();

        assert.deepStrictEqual(aliceCursorNested.keys(), ["nestedValNum"]);
        assert.deepStrictEqual(aliceCursorNested.values(), [20]);
        assert.deepStrictEqual(bobCursorNested.keys(), ["nestedValNum"]);
        assert.deepStrictEqual(bobCursorNested.values(), [20]);

        // Internally, 'testNested' -> {} is removed
        assert.deepStrictEqual(
          new Set(aliceCursor.keys()),
          new Set(["non-nested"])
          // new Set(["testNested", "non-nested"])
        );
        assert.deepStrictEqual(
          new Set(bobCursor.keys()),
          new Set(["non-nested"])
          // new Set(["testNested", "non-nested"])
        );
      });
    });
  });

  describe("DeletingMutCSet", () => {
    let aliceSource: DeletingMutCSet<CNumber, []>;
    let bobSource: DeletingMutCSet<CNumber, []>;
    let aliceRegister: LwwCRegister<CNumber | undefined>;
    let bobRegister: LwwCRegister<CNumber | undefined>;

    beforeEach(() => {
      aliceSource = alice.registerCrdt(
        "source",
        new DeletingMutCSet(() => new CNumber())
      );
      bobSource = bob.registerCrdt(
        "source",
        new DeletingMutCSet(() => new CNumber())
      );
      aliceRegister = alice.registerCrdt(
        "register",
        new LwwCRegister<CNumber | undefined>(undefined)
      );
      bobRegister = bob.registerCrdt(
        "register",
        new LwwCRegister<CNumber | undefined>(undefined)
      );
    });

    it("returns new Crdt", () => {
      let newCrdt = aliceSource.add();
      assert.strictEqual(newCrdt.value, 0);
    });

    it("transfers new Crdt via register", () => {
      aliceRegister.value = aliceSource.add();
      aliceRegister.value.add(7);
      assert.strictEqual(aliceRegister.value.value, 7);

      runtimeGen.releaseAll();
      assert.strictEqual(bobRegister.value!.value, 7);
    });

    it("allows sequential creation", () => {
      let new1 = aliceSource.add();
      let new2 = aliceSource.add();
      new1.add(7);
      new2.add(-3);
      assert.strictEqual(new1.value, 7);
      assert.strictEqual(new2.value, -3);
    });

    it("allows concurrent creation", () => {
      let new1 = aliceSource.add();
      let new2 = bobSource.add();
      new1.add(7);
      new2.add(-3);
      assert.strictEqual(new1.value, 7);
      assert.strictEqual(new2.value, -3);

      runtimeGen.releaseAll();
      assert.strictEqual(new1.value, 7);
      assert.strictEqual(new2.value, -3);

      aliceRegister.value = new1;
      runtimeGen.releaseAll();
      let new1Bob = bobRegister.value!;
      bobRegister.value = new2;
      runtimeGen.releaseAll();
      let new2Alice = aliceRegister.value!;
      assert.strictEqual(new1Bob.value, 7);
      assert.strictEqual(new2Alice.value, -3);
    });

    // TODO: test deletion, freezing, getDescendant
  });
});

//
// function testOrthogonal() {
//     console.log("testOrthogonal()...");
//
//     let aliceOrthogonal = new OrthogonalCrdt("orthogonalId", alice);
//     aliceOrthogonal.onchange = (event => console.log(
//         "Alice: " + event.timestamp.getSender() + " set to " +
//         event.description));
//     let bobOrthogonal = new OrthogonalCrdt("orthogonalId", bob);
//     bobOrthogonal.onchange = (event => console.log(
//         "Bob: " + event.timestamp.getSender() + " set to " +
//         event.description));
//     assert.deepStrictEqual(aliceOrthogonal.value, [0, false]);
//     assert.deepStrictEqual(bobOrthogonal.value, [0, false]);
//
//     aliceOrthogonal.rotate(1);
//     runtimeGen.releaseAll();
//     assert.deepStrictEqual(aliceOrthogonal.value, [1, false]);
//     assert.deepStrictEqual(bobOrthogonal.value, [1, false]);
//
//     aliceOrthogonal.rotate(10);
//     runtimeGen.releaseAll();
//     assert.deepStrictEqual(aliceOrthogonal.value, [11 % (2*Math.PI), false]);
//     assert.deepStrictEqual(bobOrthogonal.value, [11 % (2*Math.PI), false]);
//     aliceOrthogonal.rotate(-10);
//     runtimeGen.releaseAll();
//
//     bobOrthogonal.reflectHorizontalAxis();
//     runtimeGen.releaseAll();
//     assert.deepStrictEqual(aliceOrthogonal.value, [2*Math.PI - 1, true]);
//     assert.deepStrictEqual(bobOrthogonal.value, [2*Math.PI - 1, true]);
//
//     aliceOrthogonal.rotate(1.5);
//     runtimeGen.releaseAll();
//     assert.deepStrictEqual(aliceOrthogonal.value, [0.5, true]);
//     assert.deepStrictEqual(bobOrthogonal.value, [0.5, true]);
//
//     bobOrthogonal.reflect(0.5);
//     runtimeGen.releaseAll();
//     assert.deepStrictEqual(aliceOrthogonal.value, [0.5, false]);
//     assert.deepStrictEqual(bobOrthogonal.value, [0.5, false]);
//
//     // Out of order tests
//     aliceOrthogonal.reset();
//     runtimeGen.releaseAll();
//     assert.deepStrictEqual(aliceOrthogonal.value, [0, false]);
//     assert.deepStrictEqual(bobOrthogonal.value, [0, false]);
//
//     aliceOrthogonal.rotate(Math.PI/2);
//     assert.deepStrictEqual(aliceOrthogonal.value, [Math.PI/2, false]);
//     assert.deepStrictEqual(bobOrthogonal.value, [0, false]);
//
//     bobOrthogonal.reflectHorizontalAxis();
//     assert.deepStrictEqual(aliceOrthogonal.value, [Math.PI/2, false]);
//     assert.deepStrictEqual(bobOrthogonal.value, [0, true]);
//
//     runtimeGen.releaseAll();
//     assert.deepStrictEqual(aliceOrthogonal.value, [3*Math.PI/2, true]);
//     assert.deepStrictEqual(bobOrthogonal.value, [3*Math.PI/2, true]);
//     console.log("...ok");
// }
//<|MERGE_RESOLUTION|>--- conflicted
+++ resolved
@@ -6,18 +6,11 @@
   TrueWinsCBoolean,
   JsonCrdt,
   JsonCursor,
-<<<<<<< HEAD
-  LwwPlainMap,
-  LwwRegister,
-  RiakCrdtMap,
-  DefaultNumber,
-  MultiNumber,
-=======
   LwwCMap,
   LwwCRegister,
   MergingMutCMap,
   CNumber,
->>>>>>> d9e875fe
+  MNumber,
   TestingNetworkGenerator,
   DeletingMutCSet,
   CMapDeleteEvent,
@@ -238,17 +231,7 @@
 
       number.on("Mult", (event) =>
         console.log(
-<<<<<<< HEAD
-          `${name}: ${event.timestamp.getSender()} multed ${event.multed}`
-        )
-      );
-
-      number.on("Reset", (event) =>
-        console.log(
-          `${name}: ${event.timestamp.getSender()} reset ${event.timestamp.getSender()}`
-=======
           `${name}: ${event.timestamp.getSender()} multed ${event.arg}`
->>>>>>> d9e875fe
         )
       );
       // number.on("Reset", (event) =>
@@ -408,23 +391,22 @@
     // });
   });
 
-<<<<<<< HEAD
   describe("Multiple Ops Number", () => {
-    let aliceNumber: MultiNumber;
-    let bobNumber: MultiNumber;
+    let aliceNumber: MNumber;
+    let bobNumber: MNumber;
 
     beforeEach(() => init(0));
 
     function init(initialValue: number, name = "numberId"): void {
-      aliceNumber = alice.registerCrdt(name, new MultiNumber(initialValue));
-      bobNumber = bob.registerCrdt(name, new MultiNumber(initialValue));
+      aliceNumber = alice.registerCrdt(name, new MNumber(initialValue));
+      bobNumber = bob.registerCrdt(name, new MNumber(initialValue));
       if (debug) {
         addEventListeners(aliceNumber, "Alice");
         addEventListeners(bobNumber, "Bob");
       }
     }
 
-    function addEventListeners(number: MultiNumber, name: string): void {
+    function addEventListeners(number: MNumber, name: string): void {
       number.on("Add", (event) =>
         console.log(
           `${name}: ${event.timestamp.getSender()} added ${event.added}`
@@ -448,12 +430,6 @@
           `${name}: ${event.timestamp.getSender()} maxed ${event.compared}`
         )
       );
-
-      number.on("Reset", (event) =>
-        console.log(
-          `${name}: ${event.timestamp.getSender()} reset ${event.timestamp.getSender()}`
-        )
-      );
     }
 
     it("is initially 0", () => {
@@ -546,46 +522,41 @@
       });
     });
 
-    describe("reset", () => {
-      it("resets to the initial value", () => {
-        aliceNumber.add(1);
-        aliceNumber.reset();
-        runtimeGen.releaseAll();
-        assert.strictEqual(aliceNumber.value, 0);
-        assert.strictEqual(bobNumber.value, 0);
-      });
-
-      it("works with non-concurrent updates", () => {
-        aliceNumber.add(3);
-        runtimeGen.releaseAll();
-        assert.strictEqual(aliceNumber.value, 3);
-        assert.strictEqual(bobNumber.value, 3);
-
-        aliceNumber.reset();
-        aliceNumber.add(11);
-        runtimeGen.releaseAll();
-        assert.strictEqual(aliceNumber.value, 11);
-        assert.strictEqual(bobNumber.value, 11);
-      });
-
-      it("lets concurrent adds survive", () => {
-        aliceNumber.reset();
-        bobNumber.add(10);
-        runtimeGen.releaseAll();
-        assert.strictEqual(aliceNumber.value, 10);
-        assert.strictEqual(bobNumber.value, 10);
-      });
-    });
+    // describe("reset", () => {
+    //   it("resets to the initial value", () => {
+    //     aliceNumber.add(1);
+    //     aliceNumber.reset();
+    //     runtimeGen.releaseAll();
+    //     assert.strictEqual(aliceNumber.value, 0);
+    //     assert.strictEqual(bobNumber.value, 0);
+    //   });
+
+    //   it("works with non-concurrent updates", () => {
+    //     aliceNumber.add(3);
+    //     runtimeGen.releaseAll();
+    //     assert.strictEqual(aliceNumber.value, 3);
+    //     assert.strictEqual(bobNumber.value, 3);
+
+    //     aliceNumber.reset();
+    //     aliceNumber.add(11);
+    //     runtimeGen.releaseAll();
+    //     assert.strictEqual(aliceNumber.value, 11);
+    //     assert.strictEqual(bobNumber.value, 11);
+    //   });
+
+    //   it("lets concurrent adds survive", () => {
+    //     aliceNumber.reset();
+    //     bobNumber.add(10);
+    //     runtimeGen.releaseAll();
+    //     assert.strictEqual(aliceNumber.value, 10);
+    //     assert.strictEqual(bobNumber.value, 10);
+    //   });
+    // });
   });
 
-  describe("AddWinsPlainSet", () => {
-    let aliceSet: AddWinsPlainSet<string>;
-    let bobSet: AddWinsPlainSet<string>;
-=======
   describe("AddWinsCSet", () => {
     let aliceSet: AddWinsCSet<string>;
     let bobSet: AddWinsCSet<string>;
->>>>>>> d9e875fe
 
     beforeEach(() => {
       aliceSet = alice.registerCrdt("awSetId", new AddWinsCSet());
